{
 "metadata": {
  "name": ""
 },
 "nbformat": 3,
 "nbformat_minor": 0,
 "worksheets": [
  {
   "cells": [
    {
     "cell_type": "heading",
     "level": 1,
     "metadata": {},
     "source": [
      "Images"
     ]
    },
    {
     "cell_type": "heading",
     "level": 2,
     "metadata": {},
     "source": [
      "Introduction"
     ]
    },
    {
     "cell_type": "markdown",
     "metadata": {},
     "source": [
      "**Images** are simply **n-dimensional** regular arrays of **pixels** where **n >= 2**. Each pixel has **k-channels** of information, and, *once instantiated*, for all images **`k >= 1`**. All pixels and all channels are of the same data type, but there is no restriction in general on what that data type is.\n",
      "\n",
      "Although there are many Image class specializations, all Images are instances of `AbstractNDImage`, and the vast majority of the functionality is shared by all images. We use the syntax \n",
      "    \n",
      "    (i, j, ...., l, [k])\n",
      "    \n",
      "To declare an image shape. The `i` is the size of the first image dimension, `j` the second. This image is of `n` dimensions - the final spatial dimension being of size `l`. The `[]` sybolizes that this is the channel axis - this image has `k` channels. A few examples for clarity:\n",
      "\n",
      "- low-resolution greyscale image: `(320, 240, [1])`\n",
      "- high-resolution RGB image: `(1700, 1650, [3])`\n",
      "- intensity voxel image: `(1024, 1024, 1024, [1])`\n",
      "\n",
      "commonly the channel has an explicit meaning - these are symbolized by a `<>`. For example:\n",
      "    \n",
      "- low-resolution greyscale image: `(320, 240, <I>)`\n",
      "- high-resolution RGB image: `(1700, 1650, <R, G, B>)`\n",
      "- depth image: `(1024, 768, <Z>)`\n",
      "\n",
      "We now use this notation to explain all of the image classes. As a final note - some classes are fixed to have only one channel. The constructors for these images don't expect you to pass a numpy array in with a dead axis on the end all the time. To signify this, the channel signature includes an exclamation mark to show it is implictly generated for you, for example\n",
      "\n",
      "- depth image: `(1024, 768, !<Z>!)` "
     ]
    },
    {
     "cell_type": "markdown",
     "metadata": {},
     "source": [
      "To aid with the explanations, lets import the good old Takeo and Lenna images. `import_builtin_asset(asset_name)` allows us to quickly grab a few builtin images"
     ]
    },
    {
     "cell_type": "code",
     "collapsed": false,
     "input": [
<<<<<<< HEAD
      "%matplotlib inline\n",
      "import numpy as np\n",
      "from pybug.io import auto_import\n",
      "from pybug import data_path_to\n",
      "lenna = auto_import(data_path_to('lenna*'))[0]\n",
      "takeo_rgb = auto_import(data_path_to('takeo*'))[0]\n",
=======
      "import numpy as np\n",
      "import pybug.io as pio\n",
      "lenna = pio.import_builtin_asset('lenna.png')\n",
      "takeo_rgb = pio.import_builtin_asset('takeo.ppm')\n",
>>>>>>> 970c16e2
      "# Takeo is RGB with repeated channels - convert to greyscale\n",
      "takeo = takeo_rgb.as_greyscale(mode='average')"
     ],
     "language": "python",
     "metadata": {},
     "outputs": []
    },
    {
     "cell_type": "code",
     "collapsed": false,
     "input": [
      "print 'Lenna is a {}'.format(type(lenna))\n",
      "print 'Takeo is a {}'.format(type(takeo))"
     ],
     "language": "python",
     "metadata": {},
     "outputs": []
    },
    {
     "cell_type": "heading",
     "level": 2,
     "metadata": {},
     "source": [
      "AbstractNDImage"
     ]
    },
    {
     "cell_type": "markdown",
     "metadata": {},
     "source": [
      "`(i, j, ...., n, [k])`"
     ]
    },
    {
     "cell_type": "markdown",
     "metadata": {},
     "source": [
      "All images are `Image` instance, and a large bulk of functionality can be explored in this one class."
     ]
    },
    {
     "cell_type": "code",
     "collapsed": false,
     "input": [
      "from pybug.image import Image\n",
      "print \"Lenna 'isa' Image: {}\".format(isinstance(lenna, Image))\n",
      "print \"Takeo 'isa' Image: {}\".format(isinstance(lenna, Image))"
     ],
     "language": "python",
     "metadata": {},
     "outputs": []
    },
    {
     "cell_type": "markdown",
     "metadata": {},
     "source": [
      "**pixels**\n",
      "- The actual data of the image is stored on the `self.pixels` property. `self.pixels[..., -1]` is refered to as the *channel axis* - it is always present on an instantiated subclass of `Image` (even if for instance we know the number of channels to always be 1)"
     ]
    },
    {
     "cell_type": "code",
     "collapsed": false,
     "input": [
      "print 'Takeo shape:{}'.format(takeo.pixels.shape)  # takeo is an RGB image even though all the channels are the same\n",
      "print 'The number of channels in Takeo is {}'.format(takeo.pixels.shape[-1])\n",
      "print \"But this the right way to find out is with the 'n_channels' property: {}\".format(takeo.n_channels)\n",
      "print 'n_channels for Lenna is {}'.format(lenna.n_channels)"
     ],
     "language": "python",
     "metadata": {},
     "outputs": []
    },
    {
     "cell_type": "markdown",
     "metadata": {},
     "source": [
      "**shape**\n",
      "- The `self.shape` of the image is the spatial dimension of the array- that's `(i, j, ..., n)`"
     ]
    },
    {
     "cell_type": "code",
     "collapsed": false,
     "input": [
      "print 'Takeo has a shape of {}'.format(takeo.shape)\n",
      "print 'Lenna has a shape of {}'.format(lenna.shape)"
     ],
     "language": "python",
     "metadata": {},
     "outputs": []
    },
    {
     "cell_type": "markdown",
     "metadata": {},
     "source": [
      "**width and height**\n",
      "- annoyingly, images have a very a peculiar format. The `0`'th axis of pixels is the 'height' or 'y' axis, and it starts at the top of the image and runs down. The `1`'st axis is the 'width' or 'x' axis - it starts from the left of the image and runs across.\n",
      "\n",
      "Most of the time worrying about this will lead you into hot water - it's a lot better to not get bogged down in the terminology and just consider the image as an array, just like all our other data. As a result, all our algorithms, such as gradient, will be ordered by axis `0,1,...,n` not `x,y, z` (as this would be axis `1,0,2`). The `self.shape` we printed above was the shape of the underlying array, and so was semantically `(height, width)`. You can use the `self.width` and `self.height` properties to check this for yourself if you ever get confused though"
     ]
    },
    {
     "cell_type": "code",
     "collapsed": false,
     "input": [
<<<<<<< HEAD
      "print 'Takeos arrangement in memory (for maths) is {}'.format(takeo.shape)\n",
      "print 'Semantically, Takeo has W:{} H:{}'.format(takeo.width, takeo.height)\n",
      "print takeo  # shows the common semantic labels"
=======
      "# note that depth is spatial - even though Lenna has 3 channels it's depth is 0\n",
      "print 'Lenna W:{} H:{} D:{}'.format(lenna.width, lenna.height, lenna.depth)"
>>>>>>> 970c16e2
     ],
     "language": "python",
     "metadata": {},
     "outputs": []
    },
    {
     "cell_type": "markdown",
     "metadata": {},
     "source": [
      "**centre**\n",
      "- returns the gemetric centre of the image, in axis ordering"
     ]
    },
    {
     "cell_type": "code",
     "collapsed": false,
     "input": [
      "# note that this is (axis0, axis1), which is (height, width) or (Y, X)!\n",
      "print 'the centre of Takeo is {}'.format(takeo.centre)"
     ],
     "language": "python",
     "metadata": {},
     "outputs": []
    },
    {
     "cell_type": "markdown",
     "metadata": {},
     "source": [
      "**counts**\n",
      "- Image metrics are directly accessable as properties. Note that `n_pixels` is channel independent - to find the total size of the array (including channels) use `n_elements`."
     ]
    },
    {
     "cell_type": "code",
     "collapsed": false,
     "input": [
      "print 'Lenna n_dims : {}'.format(lenna.n_dims)\n",
      "print 'Lenna n_channels : {}'.format(lenna.n_channels)\n",
      "print 'Lenna n_pixels : {}'.format(lenna.n_pixels)\n",
      "print 'Lenna n_elements: {}'.format(lenna.n_elements)"
     ],
     "language": "python",
     "metadata": {},
     "outputs": []
    },
    {
     "cell_type": "markdown",
     "metadata": {},
     "source": [
      "**view**\n",
      "- As you'd expect, all images are viewable."
     ]
    },
    {
     "cell_type": "code",
     "collapsed": false,
     "input": [
      "takeo.view()"
     ],
     "language": "python",
     "metadata": {},
     "outputs": []
    },
    {
     "cell_type": "code",
     "collapsed": false,
     "input": [
      "lenna.view()"
     ],
     "language": "python",
     "metadata": {},
     "outputs": []
    },
    {
     "cell_type": "markdown",
     "metadata": {},
     "source": [
      "you can pass the `channel=x` to inspect a single channel of the image"
     ]
    },
    {
     "cell_type": "code",
     "collapsed": false,
     "input": [
      "# viewing Lenna's green channel...\n",
      "lenna.view(channels=0)"
     ],
     "language": "python",
     "metadata": {},
     "outputs": []
    },
    {
     "cell_type": "markdown",
     "metadata": {},
     "source": [
      "**crop**\n",
      "- All images are cropable. There are two core crop methods: `crop()`, which is inplace, and `cropped_copy()` which returns the cropped image without damaging the instance it is called on. Both execute identical code paths. To crop we provide the minimum values per dimension where we want the crop to start, and the maximum values where we want the crop to end. For example, to crop Takeo from the centre down to the bottom corner, we could do"
     ]
    },
    {
     "cell_type": "code",
     "collapsed": false,
     "input": [
      "takeo_cropped = takeo.cropped_copy(takeo.centre, np.array(takeo.shape))\n",
      "takeo_cropped.view()"
     ],
     "language": "python",
     "metadata": {},
     "outputs": []
    },
    {
     "cell_type": "markdown",
     "metadata": {},
     "source": [
      "**rescale**\n",
      "- All images are rescalable. Simply choose the scale factor you wish to apply. For instance, to make Lena twice as big"
     ]
    },
    {
     "cell_type": "code",
     "collapsed": false,
     "input": [
      "from pybug.image import Image, MaskedImage\n",
      "\n",
      "MaskedImage.blank((100, 100)).rescale(2.0).view()"
     ],
     "language": "python",
     "metadata": {},
     "outputs": []
    },
    {
     "cell_type": "code",
     "collapsed": false,
     "input": [
      "print lenna.shape\n",
      "print lenna.mask.shape\n",
      "print lenna.n_channels"
     ],
     "language": "python",
     "metadata": {},
     "outputs": []
    },
    {
     "cell_type": "code",
     "collapsed": false,
     "input": [
      "lenna_double = lenna.rescale(2.0)\n",
      "print lenna_double"
     ],
     "language": "python",
     "metadata": {},
     "outputs": []
    },
    {
     "cell_type": "markdown",
     "metadata": {},
     "source": [
      "**landmark support**\n",
      "- All Images are landmarkable. Let's import an image that has landmarks attached"
     ]
    },
    {
     "cell_type": "code",
     "collapsed": false,
     "input": [
      "breakingbad = pio.import_builtin_asset('breakingbad.jpg')\n",
      "breakingbad.landmarks['PTS'].view()"
     ],
     "language": "python",
     "metadata": {},
     "outputs": []
    },
    {
     "cell_type": "code",
     "collapsed": false,
     "input": [
      "breakingbad.landmarks['PTS']"
     ],
     "language": "python",
     "metadata": {},
     "outputs": []
    },
    {
     "cell_type": "markdown",
     "metadata": {},
     "source": [
      "it can sometimes be useful to constrain an image to be bound around it's landmarks. A convienience method exists to do just this"
     ]
    },
    {
     "cell_type": "code",
     "collapsed": false,
     "input": [
      "breakingbad.crop_to_landmarks(boundary=20)\n",
      "# note that this method is smart enough to not stray outside the boundary of the image\n",
      "breakingbad.landmarks['PTS'].view()"
     ],
     "language": "python",
     "metadata": {},
     "outputs": []
    },
    {
     "cell_type": "heading",
     "level": 2,
     "metadata": {},
     "source": [
      "BooleanNDImage"
     ]
    },
    {
     "cell_type": "markdown",
     "metadata": {},
     "source": [
      "`(i, j, ...., n, !<B>!)`"
     ]
    },
    {
     "cell_type": "markdown",
     "metadata": {},
     "source": [
      "The first concrete Image subclass we will look at is `BooleanNDImage`. This is an **n-dimensional** image with a single channel per pixel. The datatype of this image is `np.bool`. First, remember that `BooleanNDImage` is a subclass of `AbstractNDImage` and so all of the above features apply again."
     ]
    },
    {
     "cell_type": "code",
     "collapsed": false,
     "input": [
      "from pybug.image import BooleanImage\n",
      "random_seed = np.random.random(lenna.shape) # shape doesn't include channel - and that's what we want\n",
      "random_mask = BooleanImage(random_seed > 0.5)\n",
      "print \"the mask's shape is as expected: {}\".format(random_mask.shape)\n",
      "print \"the channel has been added to the mask's pixel's shape for us: {}\".format(random_mask.pixels.shape)\n",
      "random_mask.view()"
     ],
     "language": "python",
     "metadata": {},
     "outputs": []
    },
    {
     "cell_type": "markdown",
     "metadata": {},
     "source": [
      "Note that the constructor for the Boolean Image doesn't require you to pass in the redundant channel axis - it's created for you."
     ]
    },
    {
     "cell_type": "markdown",
     "metadata": {},
     "source": [
      "**blank()**\n",
      "- If you just want a quick all true or all false mask use the `blank()` method. You can rely on this existing on every concrete Image class."
     ]
    },
    {
     "cell_type": "code",
     "collapsed": false,
     "input": [
      "all_true_mask = BooleanImage.blank((120, 240))\n",
      "all_false_mask = BooleanImage.blank((120, 240), fill=False)"
     ],
     "language": "python",
     "metadata": {},
     "outputs": []
    },
    {
     "cell_type": "markdown",
     "metadata": {},
     "source": [
      "**metrics**\n",
      "- It's trivial to find out how many True and False elements there are in the mask"
     ]
    },
    {
     "cell_type": "code",
     "collapsed": false,
     "input": [
      "print 'n_pixels on random_mask: {}'.format(random_mask.n_pixels)\n",
      "print 'n_true pixels on random_mask: {}'.format(random_mask.n_true)\n",
      "print 'n_false pixels on random_mask: {}'.format(random_mask.n_false)\n",
      "print 'proportion_true on random_mask: {:.3}'.format(random_mask.proportion_true)\n",
      "print 'proportion_false on random_mask: {:.3}'.format(random_mask.proportion_false)"
     ],
     "language": "python",
     "metadata": {},
     "outputs": []
    },
    {
     "cell_type": "markdown",
     "metadata": {},
     "source": [
      "**true_indices/false_indices** \n",
      "- In addition, `BooleanNDImage` has functionality that aids in the use of the class as a mask to another image. The indices properties give you access to the coordinates of the True and False values as if the mask had been flattened."
     ]
    },
    {
     "cell_type": "code",
     "collapsed": false,
     "input": [
      "from copy import deepcopy\n",
      "small_amount_true = deepcopy(all_false_mask)\n",
      "small_amount_true.pixels[4, 8] = True\n",
      "small_amount_true.pixels[15, 56] = True\n",
      "small_amount_true.pixels[0, 4] = True\n",
      "print small_amount_true.true_indices # note the ordering is incremental C ordered\n",
      "print 'the shape of true indices: {}'.format(small_amount_true.true_indices.shape)\n",
      "print 'the shape of false indices: {}'.format(small_amount_true.false_indices.shape)"
     ],
     "language": "python",
     "metadata": {},
     "outputs": []
    },
    {
     "cell_type": "markdown",
     "metadata": {},
     "source": [
      "**all_indices**\n",
      "- For completion, you can request the indices of the whole mask"
     ]
    },
    {
     "cell_type": "code",
     "collapsed": false,
     "input": [
      "print 'the shape of all indices: {}'.format(small_amount_true.all_indices.shape)\n",
      "# note that all_indices = true_indices + false_indices"
     ],
     "language": "python",
     "metadata": {},
     "outputs": []
    },
    {
     "cell_type": "markdown",
     "metadata": {},
     "source": [
      "**mask**\n",
      "- if you need to directly mask another image of the same size (with an arbitriy number of channels) use the `mask` property. This is used heavily in `MaskedNDImage`."
     ]
    },
    {
     "cell_type": "code",
     "collapsed": false,
     "input": [
      "lenna_masked_pixels_flatted = lenna.pixels[random_mask.mask]\n",
      "lenna_masked_pixels_flatted.shape\n",
      "# note we can only do this as random_mask is the shape of lenna\n",
      "print 'is Lenna and random mask the same shape? {}'.format(lenna.shape == random_mask.shape)"
     ],
     "language": "python",
     "metadata": {},
     "outputs": []
    },
    {
     "cell_type": "markdown",
     "metadata": {},
     "source": [
      "**print**\n",
      "- often, you just want an overview of an image. Just print it to get a quick summary"
     ]
    },
    {
     "cell_type": "code",
     "collapsed": false,
     "input": [
      "print random_mask\n",
      "print lenna\n",
      "print takeo"
     ],
     "language": "python",
     "metadata": {},
     "outputs": []
    },
    {
     "cell_type": "heading",
     "level": 2,
     "metadata": {},
     "source": [
      "MaskedNDImage"
     ]
    },
    {
     "cell_type": "markdown",
     "metadata": {},
     "source": [
      "`(i, j, ...., n, [k])`"
     ]
    },
    {
     "cell_type": "markdown",
     "metadata": {},
     "source": [
      "Notice in the above print statements that lenna and takeo have attached masks. This is because **all concrete image classes bar BooleanImage are instances of MaskedNDImage**. This means this functionality is available to all images we deal with directly. Just like you would expect, `MaskedNDImage`s have a mask attached to them which augments their usual behavior."
     ]
    },
    {
     "cell_type": "markdown",
     "metadata": {},
     "source": [
      "**mask**\n",
      "- all MaskedNDImages have a `BooleanNDImage` of appropriate size attached to them at the mask property. On construction, a mask can be specified at the `mask` kwarg (either a boolean `ndarray` or a `BooleanNDImage` instance). If nothing is provided, the mask is set to all true. A `MaskedNDImage` with an all true mask behaves exactly as an `AbstractNDImage`."
     ]
    },
    {
     "cell_type": "code",
     "collapsed": false,
     "input": [
      "# imported images have all-true masks on them to start with\n",
      "print takeo.mask\n",
      "takeo.mask.view()\n",
      "print breakingbad.mask"
     ],
     "language": "python",
     "metadata": {},
     "outputs": []
    },
    {
     "cell_type": "markdown",
     "metadata": {},
     "source": [
      "**constrain_mask_to_landmarks**\n",
      "- this isn't actually available to all MaskedNDImages - but only to the subclass specializing in images, `Abstract2DImage` (which both `RGBImage` and `IntensityImage` are instances of). It allows us to update the mask to equal the convex hull around some landmarks on the image. You can choose a particular group of landmarks (e.g. `PTS`) and then a specific label (e.g. `perimeter`). By default, if neither are provided (and if their is only one landmark group) all the landmarks are used to form a convex hull."
     ]
    },
    {
     "cell_type": "code",
     "collapsed": false,
     "input": [
      "breakingbad.constrain_mask_to_landmarks()"
     ],
     "language": "python",
     "metadata": {},
     "outputs": []
    },
    {
     "cell_type": "code",
     "collapsed": false,
     "input": [
      "breakingbad.mask.view()"
     ],
     "language": "python",
     "metadata": {},
     "outputs": []
    },
    {
     "cell_type": "code",
     "collapsed": false,
     "input": [
      "breakingbad.landmarks.view()"
     ],
     "language": "python",
     "metadata": {},
     "outputs": []
    },
    {
     "cell_type": "markdown",
     "metadata": {},
     "source": [
      "**view behavior**\n",
      "- By default, only the masked part of a masked image is shown when viewing"
     ]
    },
    {
     "cell_type": "code",
     "collapsed": false,
     "input": [
      "breakingbad.view()"
     ],
     "language": "python",
     "metadata": {},
     "outputs": []
    },
    {
     "cell_type": "markdown",
     "metadata": {},
     "source": [
      "use `masked=False` to see everything"
     ]
    },
    {
     "cell_type": "code",
     "collapsed": false,
     "input": [
      "breakingbad.view(masked=False)"
     ],
     "language": "python",
     "metadata": {},
     "outputs": []
    },
    {
     "cell_type": "markdown",
     "metadata": {},
     "source": [
      "Thanks to kwarg chaining, this can even be used when viewing landmarks"
     ]
    },
    {
     "cell_type": "code",
     "collapsed": false,
     "input": [
      "breakingbad.landmarks.view(channels=2, masked=False)"
     ],
     "language": "python",
     "metadata": {},
     "outputs": []
    },
    {
     "cell_type": "markdown",
     "metadata": {},
     "source": [
      "**as_vector() / from_vector() behavior**\n",
      "- `as_vector()` and `from_vector()` on `MaskedNDImage`s only returns True mask values flattened."
     ]
    },
    {
     "cell_type": "code",
     "collapsed": false,
     "input": [
      "print 'breakingbad has {} pixels, but only {} are masked.'.format(breakingbad.n_pixels, breakingbad.n_true_pixels)\n",
      "print 'breakingbad has {} elements (3 x n_pixels)'.format(breakingbad.n_elements)\n",
      "vectorized_bad = breakingbad.as_vector()\n",
      "print 'vector of breaking bad is of shape {}'.format(vectorized_bad.shape)"
     ],
     "language": "python",
     "metadata": {},
     "outputs": []
    },
    {
     "cell_type": "markdown",
     "metadata": {},
     "source": [
      "**gradient()**\n",
      "- all masked images can calculate there own gradient - the result is always a `MaskedNDImage`. Note that landmarks from the original image are persisted to the gradient. Also the `nullify_values_at_mask_boundaries` kwarg is useful for calculating gradients with masked data that has empty regions, such as in AAM's."
     ]
    },
    {
     "cell_type": "code",
     "collapsed": false,
     "input": [
      "grads = breakingbad.gradient(nullify_values_at_mask_boundaries=True)"
     ],
     "language": "python",
     "metadata": {},
     "outputs": []
    },
    {
     "cell_type": "code",
     "collapsed": false,
     "input": [
      "grads.view(channels=3, masked=False)"
     ],
     "language": "python",
     "metadata": {},
     "outputs": []
    }
   ],
   "metadata": {}
  }
 ]
}<|MERGE_RESOLUTION|>--- conflicted
+++ resolved
@@ -61,19 +61,11 @@
      "cell_type": "code",
      "collapsed": false,
      "input": [
-<<<<<<< HEAD
       "%matplotlib inline\n",
-      "import numpy as np\n",
-      "from pybug.io import auto_import\n",
-      "from pybug import data_path_to\n",
-      "lenna = auto_import(data_path_to('lenna*'))[0]\n",
-      "takeo_rgb = auto_import(data_path_to('takeo*'))[0]\n",
-=======
       "import numpy as np\n",
       "import pybug.io as pio\n",
       "lenna = pio.import_builtin_asset('lenna.png')\n",
       "takeo_rgb = pio.import_builtin_asset('takeo.ppm')\n",
->>>>>>> 970c16e2
       "# Takeo is RGB with repeated channels - convert to greyscale\n",
       "takeo = takeo_rgb.as_greyscale(mode='average')"
      ],
@@ -180,14 +172,9 @@
      "cell_type": "code",
      "collapsed": false,
      "input": [
-<<<<<<< HEAD
       "print 'Takeos arrangement in memory (for maths) is {}'.format(takeo.shape)\n",
       "print 'Semantically, Takeo has W:{} H:{}'.format(takeo.width, takeo.height)\n",
       "print takeo  # shows the common semantic labels"
-=======
-      "# note that depth is spatial - even though Lenna has 3 channels it's depth is 0\n",
-      "print 'Lenna W:{} H:{} D:{}'.format(lenna.width, lenna.height, lenna.depth)"
->>>>>>> 970c16e2
      ],
      "language": "python",
      "metadata": {},
@@ -305,30 +292,6 @@
       "**rescale**\n",
       "- All images are rescalable. Simply choose the scale factor you wish to apply. For instance, to make Lena twice as big"
      ]
-    },
-    {
-     "cell_type": "code",
-     "collapsed": false,
-     "input": [
-      "from pybug.image import Image, MaskedImage\n",
-      "\n",
-      "MaskedImage.blank((100, 100)).rescale(2.0).view()"
-     ],
-     "language": "python",
-     "metadata": {},
-     "outputs": []
-    },
-    {
-     "cell_type": "code",
-     "collapsed": false,
-     "input": [
-      "print lenna.shape\n",
-      "print lenna.mask.shape\n",
-      "print lenna.n_channels"
-     ],
-     "language": "python",
-     "metadata": {},
-     "outputs": []
     },
     {
      "cell_type": "code",
