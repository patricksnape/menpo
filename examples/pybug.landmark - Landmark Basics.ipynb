--- conflicted
+++ resolved
@@ -30,11 +30,7 @@
      "input": [
       "import pybug.io as pio\n",
       "\n",
-<<<<<<< HEAD
-      "images = auto_import('/vol/atlas/databases/lfpw/trainset/*.png', max_images=2)\n",
-=======
       "images = list(pio.import_images('/vol/atlas/databases/lfpw/trainset/*.png', max_images=2))\n",
->>>>>>> 970c16e2
       "img = images[0]"
      ],
      "language": "python",
