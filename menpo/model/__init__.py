from .base import MeanInstanceLinearModel, InstanceLinearModel
from .linear import LinearModel, MeanLinearModel
<<<<<<< HEAD
from .pca import PCAModel
from .gmrf import GMRFModel
=======
from .pca import PCAModel, PCAInstanceModel
>>>>>>> e6859f91
<|MERGE_RESOLUTION|>--- conflicted
+++ resolved
@@ -1,8 +1,4 @@
 from .base import MeanInstanceLinearModel, InstanceLinearModel
 from .linear import LinearModel, MeanLinearModel
-<<<<<<< HEAD
-from .pca import PCAModel
-from .gmrf import GMRFModel
-=======
 from .pca import PCAModel, PCAInstanceModel
->>>>>>> e6859f91
+from .gmrf import GMRFModel