--- conflicted
+++ resolved
@@ -1,27 +1,14 @@
 from __future__ import division
 import numpy as np
-<<<<<<< HEAD
-from menpo.math import pca, ipca, as_matrix
-from menpo.model import MeanLinearModel
-from menpo.model.instancebacked import InstanceBackedModel
-=======
->>>>>>> b17640e1
 
 from menpo.math import pca, pcacov, ipca, as_matrix
 from menpo.model import MeanLinearModel
 from menpo.model.instancebacked import InstanceBackedModel
 
-<<<<<<< HEAD
-class PCAModel(MeanLinearModel):
-    r"""
-    A :map:`MeanLinearModel` where components are Principal
-    Components.
-=======
 
 class PCAModel(MeanLinearModel):
     r"""
     A :map:`MeanLinearModel` where components are Principal Components.
->>>>>>> b17640e1
 
     Principal Component Analysis (PCA) by eigenvalue decomposition of the
     data's scatter matrix. For details of the implementation of PCA, see
@@ -46,19 +33,6 @@
     inplace : `bool`, optional
         If ``True`` the data matrix is modified in place. Otherwise, the data
         matrix is copied.
-<<<<<<< HEAD
-     """
-    def __init__(self, data, centre=True, n_samples=None, max_n_components=None,
-                 inplace=True):
-        data, self.n_samples = self._data_to_matrix(data, n_samples)
-
-        # compute pca
-        e_vectors, e_values, mean = pca(data, centre=centre, inplace=inplace)
-
-        MeanLinearModel.__init__(self, e_vectors, mean)
-        self.centred = centre
-        self._eigenvalues = e_values
-=======
     """
     def __init__(self, samples, centre=True, n_samples=None,
                  max_n_components=None, inplace=True):
@@ -153,7 +127,6 @@
                                      np.zeros(mean.shape, dtype=mean.dtype))
         self.centred = centred
         self._eigenvalues = eigenvalues
->>>>>>> b17640e1
         # start the active components as all the components
         self._n_active_components = int(self.n_components)
         self._trimmed_eigenvalues = np.array([])
@@ -205,29 +178,6 @@
         """
         return self.component_vector(index=index, with_mean=with_mean,
                                      scale=scale)
-
-        if max_n_components is not None:
-            self.trim_components(max_n_components)
-
-    def _data_to_matrix(self, data, n_samples):
-        # build a data matrix from all the samples
-        if n_samples is None:
-            n_samples = len(data)
-        # Assumed data is ndarray of (n_samples, n_features) or list of samples
-        if not isinstance(data, np.ndarray):
-            # Make sure we have an array, slice of the number of requested
-            # samples
-            data = np.array(data)[:n_samples]
-        return data, n_samples
-
-    def mean(self):
-        r"""
-        Return the mean of the model. For this model, returns the same result
-        as ``mean_vector``.
-
-        :type: `ndarray`
-        """
-        return self.mean_vector
 
     @property
     def n_active_components(self):
@@ -1292,12 +1242,7 @@
 
 class PCAInstanceModel(PCAModel, InstanceBackedModel):
     r"""
-<<<<<<< HEAD
-    A :map:`MeanInstanceLinearModel` where components are Principal
-    Components.
-=======
     A :map:`MeanInstanceLinearModel` where components are Principal Components.
->>>>>>> b17640e1
 
     Principal Component Analysis (PCA) by eigenvalue decomposition of the
     data's scatter matrix. For details of the implementation of PCA, see
@@ -1336,8 +1281,6 @@
                           n_samples=n_samples, inplace=inplace)
         InstanceBackedModel.__init__(self, template)
 
-<<<<<<< HEAD
-=======
     @classmethod
     def init_from_covariance_matrix(cls, C, mean, n_samples, centred=True,
                                     max_n_components=None):
@@ -1411,7 +1354,6 @@
             max_n_components=max_n_components)
         return model
 
->>>>>>> b17640e1
     def mean(self):
         r"""
         Return the mean of the model.
