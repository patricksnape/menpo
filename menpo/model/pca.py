from __future__ import division
import numpy as np
from menpo.math import principal_component_decomposition, as_matrix
from menpo.model.base import MeanInstanceLinearModel


class PCAModel(MeanInstanceLinearModel):
    r"""
    A :map:`MeanInstanceLinearModel` where components are Principal
    Components.

    Principal Component Analysis (PCA) by eigenvalue decomposition of the
    data's scatter matrix. For details of the implementation of PCA, see
    :map:`principal_component_decomposition`.

    Parameters
    ----------
<<<<<<< HEAD
    samples : list/generator of :map:`Vectorizable`
        List or generator of samples to build the model from.
    centre : bool, optional
        When True (True by default) PCA is performed after mean centering the
        data. If False the data is assumed to be centred, and the mean will
        be 0.
    bias : bool, optional
        When True (False by default) a biased estimator of the covariance
        matrix is used. See notes.
    n_samples : int, optional
        If provided then ``samples``  must be an iterator that yields
        ``n_samples``. If not provided then samples has to be a
        list (so we know how large the data matrix needs to be).

    ..notes:

    True bias mean that we calculate the covariance as

    :math:`\frac{1}{N} \sum_i^N \mathbf{x}_i \mathbf{x}_i^T`

    instead of default

    :math:`\frac{1}{N-1} \sum_i^N \mathbf{x}_i \mathbf{x}_i^T`

=======
    samples : `list` of :map:`Vectorizable`
        List of samples to build the model from.
    centre : `bool`, optional
        When ``True`` (default) PCA is performed after mean centering the data.
        If ``False`` the data is assumed to be centred, and the mean will be
        ``0``.
    bias : `bool`, optional
        When ``True`` a biased estimator of the covariance matrix is used.
        See notes.
    n_samples : `int`, optional
        If provided then ``samples``  must be an iterator  that yields
        ``n_samples``. If not provided then samples has to be a `list` (so we
        know how large the data matrix needs to be).

    Notes
    -----
    True bias means that we calculate the covariance as
    :math:`\frac{1}{N} \sum_{i=1}^N \mathbf{x}_i \mathbf{x}_i^T` instead of
    default :math:`\frac{1}{N-1} \sum_{i=1}^N \mathbf{x}_i \mathbf{x}_i^T`.
>>>>>>> f80411af
    """
    def __init__(self, samples, centre=True, bias=False, verbose=False,
                 n_samples=None):

        data, template = as_matrix(samples, length=n_samples,
                                   return_template=True, verbose=verbose)
        # compute pca
        e_vectors, e_values, mean = principal_component_decomposition(
            data, whiten=False,  centre=centre, bias=bias, inplace=True)

        super(PCAModel, self).__init__(e_vectors, mean, template)
        self.centred = centre
        self.biased = bias
        self._eigenvalues = e_values
        # start the active components as all the components
        self._n_active_components = int(self.n_components)
        self._trimmed_eigenvalues = None

    @property
    def n_active_components(self):
        r"""
        The number of components currently in use on this model.

        :type: `int`
        """
        return self._n_active_components

    @n_active_components.setter
    def n_active_components(self, value):
        r"""
        Sets an updated number of active components on this model.

        Parameters
        ----------
        value : `int`
            The new number of active components.

        Raises
        ------
        ValueError
            Tried setting n_active_components to {value} - value needs to be a
            float 0.0 < n_components < self._total_kept_variance_ratio ({}) or
            an integer 1 < n_components < self.n_components ({})
        """
        err_str = ("Tried setting n_active_components to {} - "
                   "value needs to be a float "
                   "0.0 < n_components < self._total_kept_variance_ratio "
                   "({}) or an integer 1 < n_components < "
                   "self.n_components ({})".format(
                   value, self._total_variance_ratio(), self.n_components))

        # check value
        if isinstance(value, float):
            if 0.0 < value <= self._total_variance_ratio():
                # value needed to capture desired variance
                value = np.sum(
                    [r < value
                     for r in self._total_eigenvalues_cumulative_ratio()]) + 1
            else:
                # variance must be bigger than 0.0
                raise ValueError(err_str)
        if isinstance(value, int):
            if value < 1:
                # at least 1 value must be kept
                raise ValueError(err_str)
            elif value >= self.n_components:
                if self.n_active_components < self.n_components:
                    # if the number of available components is smaller than
                    # the total number of components set value to the later
                    value = self.n_components
                else:
                    # if the previous is false and value bigger than the
                    # total number of components, do nothing
                    return
        if 0 < value <= self.n_components:
            self._n_active_components = int(value)
        else:
            raise ValueError(err_str)

    @MeanInstanceLinearModel.components.getter
    def components(self):
        r"""
        Returns the active components of the model.

        :type: ``(n_active_components, n_features)`` `ndarray`
        """
        return self._components[:self.n_active_components, :]

    @property
    def eigenvalues(self):
        r"""
        Returns the eigenvalues associated to the active components of the
        model, i.e. the amount of variance captured by each active component.

        :type: ``(n_active_components,)`` `ndarray`
        """
        return self._eigenvalues[:self.n_active_components]

    def whitened_components(self):
        r"""
        Returns the active components of the model whitened.

        Returns
        -------
        whitened_components : ``(n_active_components, n_features)`` `ndarray`
            The whitened components.
        """
        return self.components / (
            np.sqrt(self.eigenvalues + self.noise_variance())[:, None])

    def original_variance(self):
        r"""
        Returns the total amount of variance captured by the original model,
        i.e. the amount of variance present on the original samples.

        Returns
        -------
        optional_variance : `float`
            The variance captured by the model.
        """
        original_variance = self._eigenvalues.sum()
        if self._trimmed_eigenvalues is not None:
            original_variance += self._trimmed_eigenvalues.sum()
        return original_variance

    def variance(self):
        r"""
        Returns the total amount of variance retained by the active
        components.

        Returns
        -------
        variance : `float`
            Total variance captured by the active components.
        """
        return self.eigenvalues.sum()

    def _total_variance(self):
        r"""
        Returns the total amount of variance retained by all components
        (active and inactive). Useful when the model has been trimmed.

        Returns
        -------
        total_variance : `float`
            Total variance captured by all components.
        """
        return self._eigenvalues.sum()

    def variance_ratio(self):
        r"""
        Returns the ratio between the amount of variance retained by the
        active components and the total amount of variance present on the
        original samples.

        Returns
        -------
        variance_ratio : `float`
            Ratio of active components variance and total variance present
            in original samples.
        """
        return self.variance() / self.original_variance()

    def _total_variance_ratio(self):
        r"""
        Returns the ratio between the total amount of variance retained by
        all components (active and inactive) and the total amount of variance
        present on the original samples.

        Returns
        -------
        total_variance_ratio : `float`
            Ratio of total variance over the original variance.
        """
        return self._total_variance() / self.original_variance()

    def eigenvalues_ratio(self):
        r"""
        Returns the ratio between the variance captured by each active
        component and the total amount of variance present on the original
        samples.

        Returns
        -------
        eigenvalues_ratio : ``(n_active_components,)`` `ndarray`
            The active eigenvalues array scaled by the original variance.
        """
        return self.eigenvalues / self.original_variance()

    def _total_eigenvalues_ratio(self):
        r"""
        Returns the ratio between the variance captured by each active
        component and the total amount of variance present on the original
        samples.

        Returns
        -------
        total_eigenvalues_ratio : ``(n_components,)`` `ndarray`
            Array of eigenvalues scaled by the original variance.
        """
        return self._eigenvalues / self.original_variance()

    def eigenvalues_cumulative_ratio(self):
        r"""
        Returns the cumulative ratio between the variance captured by the
        active components and the total amount of variance present on the
        original samples.

        Returns
        -------
        eigenvalues_cumulative_ratio : ``(n_active_components,)`` `ndarray`
            Array of cumulative eigenvalues.
        """
        return np.cumsum(self.eigenvalues_ratio())

    def _total_eigenvalues_cumulative_ratio(self):
        r"""
        Returns the cumulative ratio between the variance captured by the
        active components and the total amount of variance present on the
        original samples.

        Returns
        -------
        total_eigenvalues_cumulative_ratio : ``(n_active_components,)`` `ndarray`
            Array of total cumulative eigenvalues.
        """
        return np.cumsum(self._total_eigenvalues_ratio())

    def noise_variance(self):
        r"""
        Returns the average variance captured by the inactive components,
        i.e. the sample noise assumed in a Probabilistic PCA formulation.

        If all components are active, then ``noise_variance == 0.0``.

        Returns
        -------
        noise_variance : `float`
            The mean variance of the inactive components.
        """
        if self.n_active_components == self.n_components:
            noise_variance = 0.0
            if self._trimmed_eigenvalues is not None:
                noise_variance += self._trimmed_eigenvalues.mean()
        else:
            if self._trimmed_eigenvalues is not None:
                noise_variance = np.hstack(
                    (self._eigenvalues[self.n_active_components:],
                     self._trimmed_eigenvalues)).mean()
            else:
                noise_variance = (
                    self._eigenvalues[self.n_active_components:].mean())
        return noise_variance

    def noise_variance_ratio(self):
        r"""
        Returns the ratio between the noise variance and the total amount of
        variance present on the original samples.

        Returns
        -------
        noise_variance_ratio : `float`
            The ratio between the noise variance and the variance present
            in the original samples.
        """
        return self.noise_variance() / self.original_variance()

    def inverse_noise_variance(self):
        r"""
        Returns the inverse of the noise variance.

        Returns
        -------
        inverse_noise_variance : `float`
            Inverse of the noise variance.

        Raises
        ------
        ValueError
            If ``noise_variance() == 0``
        """
        noise_variance = self.noise_variance()
        if noise_variance == 0:
            raise ValueError("noise variance is 0 - cannot take the inverse")
        return 1.0 / noise_variance

    def component_vector(self, index, with_mean=True, scale=1.0):
        r"""
        A particular component of the model, in vectorized form.

        Parameters
        ----------
        index : `int`
            The component that is to be returned
        with_mean: `bool`, optional
            If ``True``, the component will be blended with the mean vector
            before being returned. If not, the component is returned on it's
            own.
        scale : `float`, optional
            A scale factor that should be applied to the component. Only
            valid in the case where with_mean is ``True``. The scale is applied
            in units of standard deviations (so a scale of ``1.0``
            `with_mean` visualizes the mean plus ``1`` std. dev of the component
            in question).

        Returns
        -------
        component_vector : ``(n_features,)`` `ndarray`
            The component vector of the given index.
        """
        if with_mean:
            # on PCA, scale is in units of std. deviations...
            scaled_eigval = scale * np.sqrt(self.eigenvalues[index])
            return (scaled_eigval * self.components[index]) + self.mean_vector
        else:
            return self.components[index]

    def instance_vectors(self, weights):
        """
        Creates new vectorized instances of the model using the first
        components in a particular weighting.

        Parameters
        ----------
        weights : ``(n_vectors, n_weights)`` `ndarray` or `list` of `lists`
            The weightings for the first `n_weights` components that
            should be used per instance that is to be produced

            ``weights[i, j]`` is the linear contribution of the j'th
            principal component to the i'th instance vector produced. Note
            that if ``n_weights < n_components``, only the first ``n_weight``
            components are used in the reconstruction (i.e. unspecified
            weights are implicitly ``0``).

        Returns
        -------
        vectors : ``(n_vectors, n_features)`` `ndarray`
            The instance vectors for the weighting provided.

        Raises
        ------
        ValueError
            If n_weights > n_components
        """
        weights = np.asarray(weights)  # if eg a list is provided
        n_instances, n_weights = weights.shape
        if n_weights > self.n_active_components:
            raise ValueError(
                "Number of weightings cannot be greater than {}".format(
                    self.n_active_components))
        else:
            full_weights = np.zeros((n_instances, self.n_active_components))
            full_weights[..., :n_weights] = weights
            weights = full_weights
        return self._instance_vectors_for_full_weights(weights)

    def trim_components(self, n_components=None):
        r"""
        Permanently trims the components down to a certain amount. The number of
        active components will be automatically reset to this particular value.

        This will reduce `self.n_components` down to `n_components`
        (if ``None``, `self.n_active_components` will be used), freeing up
        memory in the process.

        Once the model is trimmed, the trimmed components cannot be recovered.

        Parameters
        ----------
        n_components: `int` >= ``1`` or `float` > ``0.0`` or ``None``, optional
            The number of components that are kept or else the amount (ratio)
            of variance that is kept. If ``None``, `self.n_active_components` is
            used.

        Notes
        -----
        In case `n_components` is greater than the total number of components or
        greater than the amount of variance currently kept, this method does
        not perform any action.
        """
        if n_components is None:
            # by default trim using the current n_active_components
            n_components = self.n_active_components
        # set self.n_active_components to n_components
        self.n_active_components = n_components

        if self.n_active_components < self.n_components:
            # set self.n_components to n_components
            self._components = self._components[:self.n_active_components]
            # store the eigenvalues associated to the discarded components
            self._trimmed_eigenvalues = \
                self._eigenvalues[self.n_active_components:]
            # make sure that the eigenvalues are trimmed too
            self._eigenvalues = self._eigenvalues[:self.n_active_components]

    def distance_to_subspace(self, instance):
        """
        Returns a version of `instance` where all the basis of the model
        have been projected out and which has been scaled by the inverse of
        the `noise_variance`

        Parameters
        ----------
        instance : :map:`Vectorizable`
            A novel instance.

        Returns
        -------
        scaled_projected_out : `self.instance_class`
            A copy of `instance`, with all basis of the model projected out
            and scaled by the inverse of the `noise_variance`.
        """
        vec_instance = self.distance_to_subspace_vector(instance.as_vector())
        return instance.from_vector(vec_instance)

    def distance_to_subspace_vector(self, vector_instance):
        """
        Returns a version of `instance` where all the basis of the model
        have been projected out and which has been scaled by the inverse of
        the `noise_variance`.

        Parameters
        ----------
        vector_instance : ``(n_features,)`` `ndarray`
            A novel vector.

        Returns
        -------
        scaled_projected_out : ``(n_features,)`` `ndarray`
            A copy of `vector_instance` with all basis of the model projected
            out and scaled by the inverse of the `noise_variance`.
        """
        return (self.inverse_noise_variance() *
                self.project_out_vectors(vector_instance))

    def project_whitened(self, instance):
        """
        Returns a sheared (non-orthogonal) reconstruction of `instance`.

        Parameters
        ----------
        instance : :map:`Vectorizable`
            A novel instance.

        Returns
        -------
        sheared_reconstruction : `self.instance_class`
            A sheared (non-orthogonal) reconstruction of `instance`.
        """
        vector_instance = self.project_whitened_vector(instance.as_vector())
        return instance.from_vector(vector_instance)

    def project_whitened_vector(self, vector_instance):
        """
        Returns a sheared (non-orthogonal) reconstruction of `vector_instance`.

        Parameters
        ----------
        vector_instance : ``(n_features,)`` `ndarray`
            A novel vector.

        Returns
        -------
        sheared_reconstruction : ``(n_features,)`` `ndarray`
            A sheared (non-orthogonal) reconstruction of `vector_instance`
        """
        whitened_components = self.whitened_components()
        weights = np.dot(vector_instance, whitened_components.T)
        return np.dot(weights, whitened_components)

    def orthonormalize_against_inplace(self, linear_model):
        r"""
        Enforces that the union of this model's components and another are
        both mutually orthonormal.

        Note that the model passed in is guaranteed to not have it's number
        of available components changed. This model, however, may loose some
        dimensionality due to reaching a degenerate state.

        The removed components will always be trimmed from the end of
        components (i.e. the components which capture the least variance).
        If trimming is performed, `n_components` and `n_available_components`
        would be altered - see :meth:`trim_components` for details.

        Parameters
        ----------
        linear_model : :map:`LinearModel`
            A second linear model to orthonormalize this against.
        """
        # take the QR decomposition of the model components
        Q = (np.linalg.qr(np.hstack((linear_model._components.T,
                                     self._components.T)))[0]).T
        # the model passed to us went first, so all it's components will
        # survive. Pull them off, and update the other model.
        linear_model.components = Q[:linear_model.n_components, :]
        # it's possible that all of our components didn't survive due to
        # degeneracy. We need to trim our components down before replacing
        # them to ensure the number of components is consistent (otherwise
        # the components setter will complain at us)
        n_available_components = Q.shape[0] - linear_model.n_components
        if n_available_components < self.n_components:
            # oh dear, we've lost some components from the end of our model.
            if self.n_active_components < n_available_components:
                # save the current number of active components
                n_active_components = self.n_active_components
            else:
                # save the current number of available components
                n_active_components = n_available_components
            # call trim_components to update our state.
            self.trim_components(n_components=n_available_components)
            if n_active_components < n_available_components:
                # reset the number of active components
                self.n_active_components = n_active_components

        # now we can set our own components with the updated orthogonal ones
        self.components = Q[linear_model.n_components:, :]

    def plot_eigenvalues(self, figure_id=None, new_figure=False,
                         render_lines=True, line_colour='b', line_style='-',
                         line_width=2, render_markers=True, marker_style='o',
                         marker_size=6, marker_face_colour='b',
                         marker_edge_colour='k', marker_edge_width=1.,
                         render_axes=True, axes_font_name='sans-serif',
                         axes_font_size=10, axes_font_style='normal',
                         axes_font_weight='normal', figure_size=(10, 6),
                         render_grid=True, grid_line_style='--',
                         grid_line_width=0.5):
        r"""
        Plot of the eigenvalues.

        Parameters
        ----------
        figure_id : `object`, optional
            The id of the figure to be used.
        new_figure : `bool`, optional
            If ``True``, a new figure is created.
        render_lines : `bool`, optional
            If ``True``, the line will be rendered.
        line_colour : See Below, optional
            The colour of the lines.
            Example options ::

                {``r``, ``g``, ``b``, ``c``, ``m``, ``k``, ``w``}
                or 
                ``(3, )`` `ndarray`
                or
                `list` of length ``3``

        line_style : {``-``, ``--``, ``-.``, ``:``}, optional
            The style of the lines.
        line_width : `float`, optional
            The width of the lines.
        render_markers : `bool`, optional
            If ``True``, the markers will be rendered.
        marker_style : See Below, optional
            The style of the markers.
            Example options ::

                {``.``, ``,``, ``o``, ``v``, ``^``, ``<``, ``>``, ``+``,
                 ``x``, ``D``, ``d``, ``s``, ``p``, ``*``, ``h``, ``H``,
                 ``1``, ``2``, ``3``, ``4``, ``8``}

        marker_size : `int`, optional
            The size of the markers in points^2.
        marker_face_colour : See Below, optional
            The face (filling) colour of the markers.
            Example options ::

                {``r``, ``g``, ``b``, ``c``, ``m``, ``k``, ``w``}
                or 
                ``(3, )`` `ndarray`
                or
                `list` of length ``3``

        marker_edge_colour : See Below, optional
            The edge colour of the markers.
            Example options ::

                {``r``, ``g``, ``b``, ``c``, ``m``, ``k``, ``w``}
                or 
                ``(3, )`` `ndarray`
                or
                `list` of length ``3``

        marker_edge_width : `float`, optional
            The width of the markers' edge.
        render_axes : `bool`, optional
            If ``True``, the axes will be rendered.
        axes_font_name : See Below, optional
            The font of the axes.
            Example options ::

                {``serif``, ``sans-serif``, ``cursive``, ``fantasy``,
                 ``monospace``}

        axes_font_size : `int`, optional
            The font size of the axes.
        axes_font_style : {``normal``, ``italic``, ``oblique``}, optional
            The font style of the axes.
        axes_font_weight : See Below, optional
            The font weight of the axes.
            Example options ::

                {``ultralight``, ``light``, ``normal``, ``regular``,
                 ``book``, ``medium``, ``roman``, ``semibold``,
                 ``demibold``, ``demi``, ``bold``, ``heavy``,
                 ``extra bold``, ``black``}

        figure_size : (`float`, `float`) or ``None``, optional
            The size of the figure in inches.
        render_grid : `bool`, optional
            If ``True``, the grid will be rendered.
        grid_line_style : {``-``, ``--``, ``-.``, ``:``}, optional
            The style of the grid lines.
        grid_line_width : `float`, optional
            The width of the grid lines.

        Returns
        -------
        viewer : :map:`MatplotlibRenderer`
            The viewer object.
        """
        from menpo.visualize import GraphPlotter
        return GraphPlotter(figure_id=figure_id, new_figure=new_figure,
                            x_axis=range(self.n_active_components),
                            y_axis=[self.eigenvalues], title='Eigenvalues',
                            x_label='Component Number', y_label='Eigenvalue',
                            x_axis_limits=(0, self.n_active_components - 1),
                            y_axis_limits=None).render(
            render_lines=render_lines, line_colour=line_colour,
            line_style=line_style, line_width=line_width,
            render_markers=render_markers, marker_style=marker_style,
            marker_size=marker_size, marker_face_colour=marker_face_colour,
            marker_edge_colour=marker_edge_colour,
            marker_edge_width=marker_edge_width, render_legend=False,
            render_axes=render_axes, axes_font_name=axes_font_name,
            axes_font_size=axes_font_size, axes_font_style=axes_font_style,
            axes_font_weight=axes_font_weight, render_grid=render_grid,
            grid_line_style=grid_line_style, grid_line_width=grid_line_width,
            figure_size=figure_size)

    def plot_eigenvalues_ratio(self, figure_id=None, new_figure=False,
                               render_lines=True, line_colour='b',
                               line_style='-', line_width=2,
                               render_markers=True, marker_style='o',
                               marker_size=6, marker_face_colour='b',
                               marker_edge_colour='k', marker_edge_width=1.,
                               render_axes=True, axes_font_name='sans-serif',
                               axes_font_size=10, axes_font_style='normal',
                               axes_font_weight='normal', figure_size=(10, 6),
                               render_grid=True, grid_line_style='--',
                               grid_line_width=0.5):
        r"""
        Plot of the variance ratio captured by the eigenvalues.

        Parameters
        ----------
        figure_id : `object`, optional
            The id of the figure to be used.
        new_figure : `bool`, optional
            If ``True``, a new figure is created.
        render_lines : `bool`, optional
            If ``True``, the line will be rendered.
        line_colour : See Below, optional
            The colour of the lines.
            Example options ::

                {``r``, ``g``, ``b``, ``c``, ``m``, ``k``, ``w``}
                or 
                ``(3, )`` `ndarray`
                or
                `list` of length ``3``

        line_style : {``-``, ``--``, ``-.``, ``:``}, optional
            The style of the lines.
        line_width : `float`, optional
            The width of the lines.
        render_markers : `bool`, optional
            If ``True``, the markers will be rendered.
        marker_style : See Below, optional
            The style of the markers.
            Example options ::

                {``.``, ``,``, ``o``, ``v``, ``^``, ``<``, ``>``, ``+``,
                 ``x``, ``D``, ``d``, ``s``, ``p``, ``*``, ``h``, ``H``,
                 ``1``, ``2``, ``3``, ``4``, ``8``}

        marker_size : `int`, optional
            The size of the markers in points^2.
        marker_face_colour : See Below, optional
            The face (filling) colour of the markers.
            Example options ::

                {``r``, ``g``, ``b``, ``c``, ``m``, ``k``, ``w``}
                or 
                ``(3, )`` `ndarray`
                or
                `list` of length ``3``

        marker_edge_colour : See Below, optional
            The edge colour of the markers.
            Example options ::

                {``r``, ``g``, ``b``, ``c``, ``m``, ``k``, ``w``}
                or 
                ``(3, )`` `ndarray`
                or
                `list` of length ``3``

        marker_edge_width : `float`, optional
            The width of the markers' edge.
        render_axes : `bool`, optional
            If ``True``, the axes will be rendered.
        axes_font_name : See Below, optional
            The font of the axes.
            Example options ::

                {``serif``, ``sans-serif``, ``cursive``, ``fantasy``,
                 ``monospace``}

        axes_font_size : `int`, optional
            The font size of the axes.
        axes_font_style : {``normal``, ``italic``, ``oblique``}, optional
            The font style of the axes.
        axes_font_weight : See Below, optional
            The font weight of the axes.
            Example options ::

                {``ultralight``, ``light``, ``normal``, ``regular``,
                 ``book``, ``medium``, ``roman``, ``semibold``,
                 ``demibold``, ``demi``, ``bold``, ``heavy``,
                 ``extra bold``, ``black``}

        figure_size : (`float`, `float`) or `None`, optional
            The size of the figure in inches.
        render_grid : `bool`, optional
            If ``True``, the grid will be rendered.
        grid_line_style : {``-``, ``--``, ``-.``, ``:``}, optional
            The style of the grid lines.
        grid_line_width : `float`, optional
            The width of the grid lines.

        Returns
        -------
        viewer : :map:`MatplotlibRenderer`
            The viewer object.
        """
        from menpo.visualize import GraphPlotter
        return GraphPlotter(figure_id=figure_id, new_figure=new_figure,
                            x_axis=range(self.n_active_components),
                            y_axis=[self.eigenvalues_ratio()],
                            title='Variance Ratio of Eigenvalues',
                            x_label='Component Number',
                            y_label='Variance Ratio',
                            x_axis_limits=(0, self.n_active_components - 1),
                            y_axis_limits=None).render(
            render_lines=render_lines, line_colour=line_colour,
            line_style=line_style, line_width=line_width,
            render_markers=render_markers, marker_style=marker_style,
            marker_size=marker_size, marker_face_colour=marker_face_colour,
            marker_edge_colour=marker_edge_colour,
            marker_edge_width=marker_edge_width, render_legend=False,
            render_axes=render_axes, axes_font_name=axes_font_name,
            axes_font_size=axes_font_size, axes_font_style=axes_font_style,
            axes_font_weight=axes_font_weight, render_grid=render_grid,
            grid_line_style=grid_line_style, grid_line_width=grid_line_width,
            figure_size=figure_size)

    def plot_eigenvalues_cumulative_ratio(self, figure_id=None,
                                          new_figure=False, render_lines=True,
                                          line_colour='b', line_style='-',
                                          line_width=2, render_markers=True,
                                          marker_style='o', marker_size=6,
                                          marker_face_colour='b',
                                          marker_edge_colour='k',
                                          marker_edge_width=1.,
                                          render_axes=True,
                                          axes_font_name='sans-serif',
                                          axes_font_size=10,
                                          axes_font_style='normal',
                                          axes_font_weight='normal',
                                          figure_size=(10, 6), render_grid=True,
                                          grid_line_style='--',
                                          grid_line_width=0.5):
        r"""
        Plot of the variance ratio captured by the eigenvalues.

        Parameters
        ----------
        figure_id : `object`, optional
            The id of the figure to be used.
        new_figure : `bool`, optional
            If ``True``, a new figure is created.
        render_lines : `bool`, optional
            If ``True``, the line will be rendered.
        line_colour : See Below, optional
            The colour of the lines.
            Example options ::

                {``r``, ``g``, ``b``, ``c``, ``m``, ``k``, ``w``}
                or 
                ``(3, )`` `ndarray`
                or
                `list` of length ``3``

        line_style : {``-``, ``--``, ``-.``, ``:``}, optional
            The style of the lines.
        line_width : `float`, optional
            The width of the lines.
        render_markers : `bool`, optional
            If ``True``, the markers will be rendered.
        marker_style : See Below, optional
            The style of the markers.
            Example options ::

                {``.``, ``,``, ``o``, ``v``, ``^``, ``<``, ``>``, ``+``,
                 ``x``, ``D``, ``d``, ``s``, ``p``, ``*``, ``h``, ``H``,
                 ``1``, ``2``, ``3``, ``4``, ``8``}

        marker_size : `int`, optional
            The size of the markers in points^2.
        marker_face_colour : See Below, optional
            The face (filling) colour of the markers.
            Example options ::

                {``r``, ``g``, ``b``, ``c``, ``m``, ``k``, ``w``}
                or 
                ``(3, )`` `ndarray`
                or
                `list` of length ``3``

        marker_edge_colour : See Below, optional
            The edge colour of the markers.
            Example options ::

                {``r``, ``g``, ``b``, ``c``, ``m``, ``k``, ``w``}
                or 
                ``(3, )`` `ndarray`
                or
                `list` of length ``3``

        marker_edge_width : `float`, optional
            The width of the markers' edge.
        render_axes : `bool`, optional
            If ``True``, the axes will be rendered.
        axes_font_name : See Below, optional
            The font of the axes.
            Example options ::

                {``serif``, ``sans-serif``, ``cursive``, ``fantasy``,
                 ``monospace``}

        axes_font_size : `int`, optional
            The font size of the axes.
        axes_font_style : {``normal``, ``italic``, ``oblique``}, optional
            The font style of the axes.
        axes_font_weight : See Below, optional
            The font weight of the axes.
            Example options ::

                {``ultralight``, ``light``, ``normal``, ``regular``,
                 ``book``, ``medium``, ``roman``, ``semibold``,
                 ``demibold``, ``demi``, ``bold``, ``heavy``,
                 ``extra bold``, ``black``}

        figure_size : (`float`, `float`) or `None`, optional
            The size of the figure in inches.
        render_grid : `bool`, optional
            If ``True``, the grid will be rendered.
        grid_line_style : {``-``, ``--``, ``-.``, ``:``}, optional
            The style of the grid lines.
        grid_line_width : `float`, optional
            The width of the grid lines.

        Returns
        -------
        viewer : :map:`MatplotlibRenderer`
            The viewer object.
        """
        from menpo.visualize import GraphPlotter
        return GraphPlotter(figure_id=figure_id, new_figure=new_figure,
                            x_axis=range(self.n_active_components),
                            y_axis=[self.eigenvalues_cumulative_ratio()],
                            title='Cumulative Variance Ratio of Eigenvalues',
                            x_label='Component Number',
                            y_label='Cumulative Variance Ratio',
                            x_axis_limits=(0, self.n_active_components - 1),
                            y_axis_limits=None).render(
            render_lines=render_lines, line_colour=line_colour,
            line_style=line_style, line_width=line_width,
            render_markers=render_markers, marker_style=marker_style,
            marker_size=marker_size, marker_face_colour=marker_face_colour,
            marker_edge_colour=marker_edge_colour,
            marker_edge_width=marker_edge_width, render_legend=False,
            render_axes=render_axes, axes_font_name=axes_font_name,
            axes_font_size=axes_font_size, axes_font_style=axes_font_style,
            axes_font_weight=axes_font_weight, render_grid=render_grid,
            grid_line_style=grid_line_style, grid_line_width=grid_line_width,
            figure_size=figure_size)

    def __str__(self):
        str_out = 'PCA Model \n'                             \
                  ' - centred:              {}\n'            \
                  ' - biased:               {}\n'            \
                  ' - # features:           {}\n'            \
                  ' - # active components:  {}\n'            \
                  ' - kept variance:        {:.2}  {:.1%}\n' \
                  ' - noise variance:       {:.2}  {:.1%}\n' \
                  ' - total # components:   {}\n'            \
                  ' - components shape:     {}\n'.format(
            self.centred,  self.biased, self.n_features,
            self.n_active_components, self.variance(), self.variance_ratio(),
            self.noise_variance(), self.noise_variance_ratio(),
            self.n_components, self.components.shape)
        return str_out<|MERGE_RESOLUTION|>--- conflicted
+++ resolved
@@ -15,34 +15,8 @@
 
     Parameters
     ----------
-<<<<<<< HEAD
-    samples : list/generator of :map:`Vectorizable`
-        List or generator of samples to build the model from.
-    centre : bool, optional
-        When True (True by default) PCA is performed after mean centering the
-        data. If False the data is assumed to be centred, and the mean will
-        be 0.
-    bias : bool, optional
-        When True (False by default) a biased estimator of the covariance
-        matrix is used. See notes.
-    n_samples : int, optional
-        If provided then ``samples``  must be an iterator that yields
-        ``n_samples``. If not provided then samples has to be a
-        list (so we know how large the data matrix needs to be).
-
-    ..notes:
-
-    True bias mean that we calculate the covariance as
-
-    :math:`\frac{1}{N} \sum_i^N \mathbf{x}_i \mathbf{x}_i^T`
-
-    instead of default
-
-    :math:`\frac{1}{N-1} \sum_i^N \mathbf{x}_i \mathbf{x}_i^T`
-
-=======
-    samples : `list` of :map:`Vectorizable`
-        List of samples to build the model from.
+    samples : `list` or `iterable` of :map:`Vectorizable`
+        List or iterable of samples to build the model from.
     centre : `bool`, optional
         When ``True`` (default) PCA is performed after mean centering the data.
         If ``False`` the data is assumed to be centred, and the mean will be
@@ -51,7 +25,7 @@
         When ``True`` a biased estimator of the covariance matrix is used.
         See notes.
     n_samples : `int`, optional
-        If provided then ``samples``  must be an iterator  that yields
+        If provided then ``samples``  must be an iterator that yields
         ``n_samples``. If not provided then samples has to be a `list` (so we
         know how large the data matrix needs to be).
 
@@ -60,7 +34,6 @@
     True bias means that we calculate the covariance as
     :math:`\frac{1}{N} \sum_{i=1}^N \mathbf{x}_i \mathbf{x}_i^T` instead of
     default :math:`\frac{1}{N-1} \sum_{i=1}^N \mathbf{x}_i \mathbf{x}_i^T`.
->>>>>>> f80411af
     """
     def __init__(self, samples, centre=True, bias=False, verbose=False,
                  n_samples=None):
