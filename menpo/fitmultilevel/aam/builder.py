from __future__ import division
import numpy as np

from menpo.shape import TriMesh
from menpo.image import MaskedImage
from menpo.transform import Translation
from menpo.transform.piecewiseaffine import PiecewiseAffine
from menpo.transform.thinplatesplines import ThinPlateSplines
from menpo.model import PCAModel
from menpo.fitmultilevel.builder import DeformableModelBuilder
from menpo.fitmultilevel.featurefunctions import compute_features
from menpo.visualize import print_dynamic, progress_bar_str


class AAMBuilder(DeformableModelBuilder):
    r"""
    Class that builds Multilevel Active Appearance Models.

    Parameters
    ----------
    feature_type : ``None`` or `string` or `function` or list of those, optional
        If list of length ``n_levels``, then a feature is defined per level.
        However, this requires that the ``pyramid_on_features`` flag is
        ``False``, so that the features are extracted at each level.
        The first element of the list specifies the features to be extracted at
        the lowest pyramidal level and so on.

        If not a list or a list with length ``1``, then:
            If ``pyramid_on_features`` is ``True``, the specified feature will
            be applied to the highest level.
            If ``pyramid_on_features`` is ``False``, the specified feature will
            be applied to all pyramid levels.

        Per level:
            If ``None``, the appearance model will be built using the original
            image representation, i.e. no features will be extracted from the
            original images.

            If `string`, image features will be computed by executing::

               feature_image = getattr(image.features, feature_type[level])()

            for each pyramidal level. For this to work properly each string
            needs to be one of menpo's standard image feature methods
            ('igo', 'hog', ...).
            Note that, in this case, the feature computation will be
            carried out using the default options.

        Non-default feature options and new experimental features can be
        defined using `function`. In this case, the `function` must
        receive an image as input and return a particular feature
        representation of that image. For example::

            def igo_double_from_std_normalized_intensities(image)
                image = deepcopy(image)
                image.normalize_std_inplace()
                return image.feature_type.igo(double_angles=``True``)

        See :map:`ImageFeatures` for details more details on
        menpo's standard image features and feature options.

    transform : :map:`PureAlignmentTransform`, optional
        The :map:`PureAlignmentTransform` that will be
        used to warp the images.

    trilist : ``(t, 3)`` `ndarray`, optional
        Triangle list that will be used to build the reference frame. If
        ``None``, defaults to performing Delaunay triangulation on the points.

    normalization_diagonal : `int` >= ``20``, optional
        During building an AAM, all images are rescaled to ensure that the
        scale of their landmarks matches the scale of the mean shape.

        If `int`, it ensures that the mean shape is scaled so that the diagonal
        of the bounding box containing it matches the normalization_diagonal
        value.

        If ``None``, the mean shape is not rescaled.

        Note that, because the reference frame is computed from the mean
        landmarks, this kwarg also specifies the diagonal length of the
        reference frame (provided that features computation does not change
        the image size).

    n_levels : `int` > 0, optional
        The number of multi-resolution pyramidal levels to be used.

    downscale : `float` >= ``1``, optional
        The downscale factor that will be used to create the different
        pyramidal levels. The scale factor will be::

            (downscale ** k) for k in range(``n_levels``)

    scaled_shape_models : `boolean`, optional
        If ``True``, the reference frames will be the mean shapes of
        each pyramid level, so the shape models will be scaled.

        If ``False``, the reference frames of all levels will be the mean shape
        of the highest level, so the shape models will not be scaled; they will
        have the same size.

        Note that from our experience, if ``scaled_shape_models`` is ``False``,
        AAMs tend to have slightly better performance.

    pyramid_on_features : `boolean`, optional
        If ``True``, the feature space is computed once at the highest scale and
        the Gaussian pyramid is applied on the feature images.

        If ``False``, the Gaussian pyramid is applied on the original images
        (intensities) and then features will be extracted at each level.
        Note that from our experience, if ``pyramid_on_features`` is ``True``,
        AAMs tend to have slightly better performance.

    max_shape_components : ``None`` or `int` > 0 or ``0`` <= `float` <= ``1`` or list of those, optional
        If list of length ``n_levels``, then a number of shape components is
        defined per level. The first element of the list specifies the number
        of components of the lowest pyramidal level and so on.

        If not a list or a list with length ``1``, then the specified number of
        shape components will be used for all levels.

        Per level:
            If `int`, it specifies the exact number of components to be
            retained.

            If `float`, it specifies the percentage of variance to be retained.

            If ``None``, all the available components are kept
            (100% of variance).

    max_appearance_components : ``None`` or `int` > 0 or ``0`` <= `float` <= ``1`` or list of those, optional
        If list of length ``n_levels``, then a number of appearance components
        is defined per level. The first element of the list specifies the number
        of components of the lowest pyramidal level and so on.

        If not a list or a list with length ``1``, then the specified number of
        appearance components will be used for all levels.

        Per level:
            If `int`, it specifies the exact number of components to be
            retained.

            If `float`, it specifies the percentage of variance to be retained.

            If ``None``, all the available components are kept
            (100% of variance).

    boundary : `int` >= ``0``, optional
        The number of pixels to be left as a safe margin on the boundaries
        of the reference frame (has potential effects on the gradient
        computation).

    interpolator : `string`, optional
        The interpolator that should be used to perform the warps.


    Returns
    -------
    aam : :map:`AAMBuilder`
        The AAM Builder object

    Raises
    -------
    ValueError
        ``n_levels`` must be `int` > ``0``
    ValueError
        ``downscale`` must be >= ``1``
    ValueError
        ``normalization_diagonal`` must be >= ``20``
    ValueError
        ``max_shape_components`` must be ``None`` or an `int` > 0 or
        a ``0`` <= `float` <= ``1`` or a list of those containing 1 or
        ``n_levels`` elements
    ValueError
        ``max_appearance_components`` must be ``None`` or an `int` > ``0`` or a
        ``0`` <= `float` <= ``1`` or a list of those containing 1 or
        ``n_levels`` elements
    ValueError
        ``feature_type`` must be a `string` or a `function` or a list of those
        containing ``1`` or ``n_levels`` elements
    ValueError
        ``pyramid_on_features`` is enabled so ``feature_type`` must be a
        `string` or a `function` or a list containing ``1`` of those
    """
    def __init__(self, feature_type='igo', transform=PiecewiseAffine,
                 trilist=None, normalization_diagonal=None, n_levels=3,
                 downscale=2, scaled_shape_models=True,
                 pyramid_on_features=True, max_shape_components=None,
                 max_appearance_components=None, boundary=3,
                 interpolator='scipy'):
        # check parameters
        self.check_n_levels(n_levels)
        self.check_downscale(downscale)
        self.check_normalization_diagonal(normalization_diagonal)
        self.check_boundary(boundary)
        max_shape_components = self.check_max_components(
            max_shape_components, n_levels, 'max_shape_components')
        max_appearance_components = self.check_max_components(
            max_appearance_components, n_levels, 'max_appearance_components')
        feature_type = self.check_feature_type(feature_type, n_levels,
                                               pyramid_on_features)

        # store parameters
        self.feature_type = feature_type
        self.transform = transform
        self.trilist = trilist
        self.normalization_diagonal = normalization_diagonal
        self.n_levels = n_levels
        self.downscale = downscale
        self.scaled_shape_models = scaled_shape_models
        self.pyramid_on_features = pyramid_on_features
        self.max_shape_components = max_shape_components
        self.max_appearance_components = max_appearance_components
        self.boundary = boundary
        self.interpolator = interpolator

    def build(self, images, group=None, label='all', verbose=False):
        r"""
        Builds a Multilevel Active Appearance Model from a list of
        landmarked images.

        Parameters
        ----------
        images : list of :map:`MaskedImage`
            The set of landmarked images from which to build the AAM.

        group : `string`, optional
            The key of the landmark set that should be used. If ``None``,
            and if there is only one set of landmarks, this set will be used.

        label : `string`, optional
            The label of of the landmark manager that you wish to use. If no
            label is passed, the convex hull of all landmarks is used.

        verbose : `boolean`, optional
            Flag that controls information and progress printing.

        Returns
        -------
        aam : :map:`AAM`
            The AAM object. Shape and appearance models are stored from lowest
            to highest level
        """
        # compute reference_shape and normalize images size
        self.reference_shape, normalized_images = \
            self._normalization_wrt_reference_shape(
                images, group, label, self.normalization_diagonal,
                self.interpolator, verbose=verbose)

        # create pyramid
        generators = self._create_pyramid(normalized_images, self.n_levels,
                                          self.downscale,
                                          self.pyramid_on_features,
                                          self.feature_type, verbose=verbose)

        # build the model at each pyramid level
        if verbose:
            if self.n_levels > 1:
                print_dynamic('- Building model for each of the {} pyramid '
                              'levels\n'.format(self.n_levels))
            else:
                print_dynamic('- Building model\n')

        shape_models = []
        appearance_models = []
        # for each pyramid level (high --> low)
        for j in range(self.n_levels):
            # since models are built from highest to lowest level, the
            # parameters in form of list need to use a reversed index
            rj = self.n_levels - j - 1

            if verbose:
                level_str = '  - '
                if self.n_levels > 1:
                    level_str = '  - Level {}: '.format(j + 1)

            # get images of current level
            feature_images = []
            if self.pyramid_on_features:
                # features are already computed, so just call generator
                for c, g in enumerate(generators):
                    if verbose:
                        print_dynamic('{}Rescaling feature space - {}'.format(
                            level_str,
                            progress_bar_str((c + 1.) / len(generators),
                                             show_bar=False)))
                    feature_images.append(g.next())
            else:
                # extract features of images returned from generator
                for c, g in enumerate(generators):
                    if verbose:
                        print_dynamic('{}Computing feature space - {}'.format(
                            level_str,
                            progress_bar_str((c + 1.) / len(generators),
                                             show_bar=False)))
                    feature_images.append(compute_features(
                        g.next(), self.feature_type[rj]))

            # extract potentially rescaled shapes
            shapes = [i.landmarks[group][label].lms for i in feature_images]

            # define shapes that will be used for training
            if j == 0:
                original_shapes = shapes
                train_shapes = shapes
            else:
                if self.scaled_shape_models:
                    train_shapes = shapes
                else:
                    train_shapes = original_shapes

            # train shape model and find reference frame
            if verbose:
                print_dynamic('{}Building shape model'.format(level_str))
            shape_model = self._build_shape_model(
                train_shapes, self.max_shape_components[rj])
            reference_frame = self._build_reference_frame(shape_model.mean)

            # add shape model to the list
            shape_models.append(shape_model)

            # compute transforms
            if verbose:
                print_dynamic('{}Computing transforms'.format(level_str))
            transforms = [self.transform(reference_frame.landmarks['source'].lms,
                                         i.landmarks[group][label].lms)
                          for i in feature_images]

            # warp images to reference frame
            warped_images = []
            for c, (i, t) in enumerate(zip(feature_images, transforms)):
                if verbose:
                    print_dynamic('{}Warping images - {}'.format(
                        level_str,
                        progress_bar_str(float(c + 1) / len(feature_images),
                                         show_bar=False)))
                warped_images.append(i.warp_to_mask(
                    reference_frame.mask, t, interpolator=self.interpolator))

            # attach reference_frame to images' source shape
            for i in warped_images:
                i.landmarks['source'] = reference_frame.landmarks['source']

            # build appearance model
            if verbose:
                print_dynamic('{}Building appearance model'.format(level_str))
            appearance_model = PCAModel(warped_images)
            # trim appearance model if required
            if self.max_appearance_components[rj] is not None:
                appearance_model.trim_components(
                    self.max_appearance_components[rj])

            # add appearance model to the list
            appearance_models.append(appearance_model)

            if verbose:
                print_dynamic('{}Done\n'.format(level_str))

        # reverse the list of shape and appearance models so that they are
        # ordered from lower to higher resolution
        shape_models.reverse()
        appearance_models.reverse()
        n_training_images = len(images)

        return self._build_aam(shape_models, appearance_models,
                               n_training_images)

    def _build_reference_frame(self, mean_shape):
        r"""
        Generates the reference frame given a mean shape.

        Parameters
        ----------
        mean_shape : :map:`PointCloud`
            The mean shape to use.

        Returns
        -------
        reference_frame : :map:`MaskedImage`
            The reference frame.
        """
        return build_reference_frame(mean_shape, boundary=self.boundary,
                                     trilist=self.trilist)

    def _build_aam(self, shape_models, appearance_models, n_training_images):
        r"""
        Returns an AAM object.

        Parameters
        ----------
        shape_models : :map:`PCAModel`
            The trained multilevel shape models.
            
        appearance_models : :map:`PCAModel`
            The trained multilevel appearance models.
            
        n_training_images : `int`
            The number of training images.

        Returns
        -------
        aam : :map:`AAM`
            The trained AAM object.
        """
        return AAM(shape_models, appearance_models, n_training_images,
                   self.transform, self.feature_type, self.reference_shape,
                   self.downscale, self.scaled_shape_models,
                   self.pyramid_on_features, self.interpolator)

<<<<<<< HEAD
    def _estimate_ram_requirements(self, images, group, label, n_images=3):
        r"""
        Estimates the RAM memory requirements in order to save the AAM model
        that is about to be trained. Note that this function is only called if
        verbose parameter of the builder is enabled.

        Parameters
        ----------
        images : list of :map:`Image`
            The set of landmarked images which will be used to build the AAM.

        group : `string`
            The key of the landmark set that will be used.

        label : `string`
            The label of of the landmark manager that will be used.

        n_images : `int`, optional
            The number of images to be used to train the temporary AAM and
            estimate the RAM requirements. Note that the images are selected
            randomly from the images list.
        """
        print_dynamic('- Estimating RAM memory requirements...')
        # create images list
        n_training_images = len(images)
        which_images = sample(range(n_training_images), n_images)
        images_ram = [images[i].copy() for i in which_images]
        # normalize images with respect to reference shape
        if self.normalization_diagonal is None:
            shapes_ram = [i.landmarks[group][label].lms for i in images_ram]
            r_shape_ram = mean_pointcloud(shapes_ram)
            x_ram, y_ram = r_shape_ram.range()
            x, y = self.reference_shape.range()
            scale = np.sqrt(x**2 + y**2) / np.sqrt(x_ram**2 + y_ram**2)
            Scale(scale, r_shape_ram.n_dims).apply_inplace(r_shape_ram)
            images_ram = [i.rescale_to_reference_shape(r_shape_ram,
                                                       group=group,
                                                       label=label)
                          for i in images_ram]
        # train aam
        aam_ram = self.build(images_ram, group=group, label=label,
                             verbose=False)
        # Make a temporary AAM Builder so that we can compute the estimate
        # of the ram given the images we just chose.
        temp_builder = AAMBuilder(
            feature_type=self.feature_type, transform=self.transform,
            trilist=self.trilist,
            normalization_diagonal=self.normalization_diagonal,
            n_levels=self.n_levels, downscale=self.downscale,
            scaled_shape_models=self.scaled_shape_models,
            pyramid_on_features=self.pyramid_on_features,
            max_shape_components=self.max_shape_components,
            max_appearance_components=self.max_appearance_components,
            boundary=self.boundary,
            interpolator=self.interpolator)
        # Train the temporary AAM
        aam_ram = temp_builder.build(images_ram, group=group, label=label,
                                     verbose=False)
        # find required appearance components per level
        n_components = []
        for i in range(temp_builder.n_levels):
            if temp_builder.max_appearance_components[i] is None:
                n_components.append(n_training_images - 1)
            elif isinstance(temp_builder.max_appearance_components[i], int):
                n_components.append(
                    min([n_training_images - 1,
                         temp_builder.max_appearance_components[i]]))
            elif isinstance(temp_builder.max_appearance_components[i], float):
                n_comp = (int((n_training_images - 1) *
                          temp_builder.max_appearance_components[i]))
                n_components.append(n_comp)
        # find bytes per appearance model
        bytes_ram = [n_components[i] *
                     aam_ram.appearance_models[i].components[0, :].nbytes
                     for i in range(temp_builder.n_levels - 1, -1, -1)]
        # convert and print bytes
        print_bytes_ram = [print_bytes(i) for i in bytes_ram]
        if len(print_bytes_ram) > 1:
            print_dynamic("- Approximately {} {} of RAM required to store "
                          "model.\n".format(print_bytes(sum(bytes_ram)),
                                            print_bytes_ram))
        else:
            print_dynamic("- Approximately {} of RAM required to store "
                          "model.\n".format(print_bytes(sum(bytes_ram))))

=======
>>>>>>> 51f48c84

class PatchBasedAAMBuilder(AAMBuilder):
    r"""
    Class that builds Multilevel Patch-Based Active Appearance Models.

    Parameters
    ----------
    feature_type : ``None`` or string or `function` or list of those, optional
        If list of length ``n_levels``, then a feature is defined per level.
        However, this requires that the ``pyramid_on_features`` flag is
        ``False``, so that the features are extracted at each level.
        The first element of the list specifies the features to be extracted
        at the lowest pyramidal level and so on.

        If not a list or a list with length ``1``, then:
            If ``pyramid_on_features`` is ``True``, the specified feature will
            be applied to the highest level.
            If ``pyramid_on_features`` is ``False``, the specified feature will
            be applied to all pyramid levels.

        Per level:
            If ``None``, the appearance model will be built using the original
            image representation, i.e. no features will be extracted from the
            original images.

            If string, image features will be computed by executing::

               feature_image = getattr(image.features, feature_type[level])()

            for each pyramidal level. For this to work properly each string
            needs to be one of menpo's standard image feature methods
            ('igo', 'hog', ...).
            Note that, in this case, the feature computation will be
            carried out using the default options.

        Non-default feature options and new experimental features can be
        defined using `function`. In this case, the `function` must
        receive an image as input and return a particular feature
        representation of that image. For example::

            def igo_double_from_std_normalized_intensities(image)
                image = deepcopy(image)
                image.normalize_std_inplace()
                return image.feature_type.igo(double_angles=``True``)

        See :map:`ImageFeatures` for details more details on
        Menpo's standard image features and feature options.

    patch_shape : tuple of `int`, optional
        The appearance model of the Patch-Based AAM will be obtained by
        sampling appearance patches with the specified shape around each
        landmark.

    normalization_diagonal : `int` >= ``20``, optional
        During building an AAM, all images are rescaled to ensure that the
        scale of their landmarks matches the scale of the mean shape.

        If `int`, it ensures that the mean shape is scaled so that the diagonal
        of the bounding box containing it matches the ``normalization_diagonal``
        value.

        If ``None``, the mean shape is not rescaled.

        .. note::

            Because the reference frame is computed from the mean
            landmarks, this kwarg also specifies the diagonal length of the
            reference frame (provided that features computation does not change
            the image size).

    n_levels : `int` > ``0``, optional
        The number of multi-resolution pyramidal levels to be used.

    downscale : `float` >= 1, optional
        The downscale factor that will be used to create the different
        pyramidal levels. The scale factor will be::

            (downscale ** k) for k in range(``n_levels``)

    scaled_shape_models : `boolean`, optional
        If ``True``, the reference frames will be the mean shapes of each
        pyramid level, so the shape models will be scaled.
        If ``False``, the reference frames of all levels will be the mean shape
        of the highest level, so the shape models will not be scaled; they will
        have the same size.
        Note that from our experience, if scaled_shape_models is ``False``, AAMs
        tend to have slightly better performance.

    pyramid_on_features : `boolean`, optional
        If ``True``, the feature space is computed once at the highest scale and
        the Gaussian pyramid is applied on the feature images.

        If ``False``, the Gaussian pyramid is applied on the original images
        (intensities) and then features will be extracted at each level.

        Note that from our experience, if ``pyramid_on_features`` is ``True``,
        AAMs tend to have slightly better performance.

    max_shape_components : ``None`` or `int` > 0 or ``0`` <= `float` <= ``1`` or list of those, optional
        If list of length ``n_levels``, then a number of shape components is
        defined per level. The first element of the list specifies the number
        of components of the lowest pyramidal level and so on.

        If not a list or a list with length ``1``, then the specified number of
        shape components will be used for all levels.

        Per level:
            If `int`, it specifies the exact number of components to be
            retained.

            If `float`, it specifies the percentage of variance to be retained.

            If ``None``, all the available components are kept
            (100% of variance).

    max_appearance_components : ``None`` or `int` > 0 or ``0`` <= `float` <= ``1`` or list of those, optional
        If list of length ``n_levels``, then a number of appearance components
        is defined per level. The first element of the list specifies the number
        of components of the lowest pyramidal level and so on.

        If not a list or a list with length ``1``, then the specified number of
        appearance components will be used for all levels.

        Per level:
            If `int`, it specifies the exact number of components to be
            retained.
            If `float`, it specifies the percentage of variance to be retained.
            If ``None``, all the available components are kept
            (100% of variance).

    boundary : `int` >= ``0``, optional
        The number of pixels to be left as a safe margin on the boundaries
        of the reference frame (has potential effects on the gradient
        computation).

    interpolator : `string`, optional
        The interpolator that should be used to perform the warps.

    Returns
    -------
    aam : ::map:`PatchBasedAAMBuilder`
        The Patch-Based AAM Builder object

    Raises
    -------
    ValueError
        ``n_levels`` must be `int` > ``0``
    ValueError
        ``downscale`` must be >= ``1``
    ValueError
        ``normalization_diagonal`` must be >= ``20``
    ValueError
        ``max_shape_components must be ``None`` or an `int` > ``0`` or
        a ``0`` <= `float` <= ``1`` or a list of those containing ``1``
        or ``n_levels`` elements
    ValueError
        ``max_appearance_components`` must be ``None`` or an `int` > 0 or a
        ``0`` <= `float` <= ``1`` or a list of those containing ``1``
        or ``n_levels`` elements
    ValueError
        ``feature_type`` must be a `string` or a `function` or a list of those
        containing 1 or ``n_levels`` elements
    ValueError
        ``pyramid_on_features`` is enabled so ``feature_type`` must be a
        `string` or a `function` or a list containing one of those
    """
    def __init__(self, feature_type='hog', patch_shape=(16, 16),
                 normalization_diagonal=None, n_levels=3, downscale=2,
                 scaled_shape_models=True, pyramid_on_features=True,
                 max_shape_components=None, max_appearance_components=None,
                 boundary=3, interpolator='scipy'):
        # check parameters
        self.check_n_levels(n_levels)
        self.check_downscale(downscale)
        self.check_normalization_diagonal(normalization_diagonal)
        self.check_boundary(boundary)
        max_shape_components = self.check_max_components(
            max_shape_components, n_levels, 'max_shape_components')
        max_appearance_components = self.check_max_components(
            max_appearance_components, n_levels, 'max_appearance_components')
        feature_type = self.check_feature_type(feature_type, n_levels,
                                               pyramid_on_features)

        # store parameters
        self.feature_type = feature_type
        self.patch_shape = patch_shape
        self.normalization_diagonal = normalization_diagonal
        self.n_levels = n_levels
        self.downscale = downscale
        self.scaled_shape_models = scaled_shape_models
        self.pyramid_on_features = pyramid_on_features
        self.max_shape_components = max_shape_components
        self.max_appearance_components = max_appearance_components
        self.boundary = boundary
        self.interpolator = interpolator

        # patch-based AAMs can only work with TPS transform
        self.transform = ThinPlateSplines

    def _build_reference_frame(self, mean_shape):
        r"""
        Generates the reference frame given a mean shape.

        Parameters
        ----------
        mean_shape : :map:`PointCloud`
            The mean shape to use.

        Returns
        -------
        reference_frame : :map:`MaskedImage`
            The patch-based reference frame.
        """
        return build_patch_reference_frame(mean_shape, boundary=self.boundary,
                                           patch_shape=self.patch_shape)

    def _mask_image(self, image):
        r"""
        Creates the patch-based mask of the given image.

        Parameters
        ----------
        image : :map:`MaskedImage`
            The image to be masked.
        """
        image.build_mask_around_landmarks(self.patch_shape, group='source')

    def _build_aam(self, shape_models, appearance_models, n_training_images):
        r"""
        Returns a Patch-Based AAM object.

        Parameters
        ----------
        shape_models : :map:`PCAModel`
            The trained multilevel shape models.

        appearance_models : :map:`PCAModel`
            The trained multilevel appearance models.

        n_training_images : `int`
            The number of training images.

        Returns
        -------
        aam : :map:`PatchBasedAAM`
            The trained Patched-Based AAM object.
        """
        return PatchBasedAAM(shape_models, appearance_models,
                             n_training_images, self.patch_shape,
                             self.transform, self.feature_type,
                             self.reference_shape, self.downscale,
                             self.scaled_shape_models,
                             self.pyramid_on_features, self.interpolator)


class AAM(object):
    r"""
    Active Appearance Model class.

    Parameters
    -----------
    shape_models : :map:`PCAModel` list
        A list containing the shape models of the AAM.
        
    appearance_models : :map:`PCAModel` list
        A list containing the appearance models of the AAM.
        
    n_training_images : `int`
        The number of training images used to build the AAM.
        
    transform : :map:`PureAlignmentTransform`
        The transform used to warp the images from which the AAM was
        constructed.

    feature_type : ``None`` or `string` or `function` or list of those
        The image feature that was be used to build the ``appearance_models``.
        Will subsequently be used by fitter objects using this class to fit to
        novel images.

        If list of length ``n_levels``, then a feature was defined per level.
        This means that the ``pyramid_on_features`` flag was ``False``
        and the features were extracted at each level. The first element of
        the list specifies the features of the lowest pyramidal level and so
        on.

        If not a list or a list with length ``1``, then:
            If ``pyramid_on_features`` is ``True``, the specified feature was
            applied to the highest level.

            If ``pyramid_on_features`` is ``False``, the specified feature was
            applied to all pyramid levels.

        Per level:
            If ``None``, the appearance model was built using the original image
            representation, i.e. no features will be extracted from the original
            images.

            If `string`, the appearance model was built using one of Menpo's
            default built-in feature representations - those
            accessible at ``image.features.some_feature()``. Note that this case
            can only be used with default feature parameters - for custom
            feature weights, use the functional form of this argument instead.

            If `function`, the user can directly provide the feature that was
            calculated on the images. This class will simply invoke this
            function, passing in as the sole argument the image to be fitted,
            and expect as a return type an :map:`Image` representing the feature
            calculation ready for further fitting. See the examples for
            details.

    reference_shape : :map:`PointCloud`
        The reference shape that was used to resize all training images to a
        consistent object size.

    downscale : `float`
        The downscale factor that was used to create the different pyramidal
        levels.

    scaled_shape_models : `boolean`, optional
        If ``True``, the reference frames are the mean shapes of each pyramid
        level, so the shape models are scaled.

        If ``False``, the reference frames of all levels are the mean shape of
        the highest level, so the shape models are not scaled; they have the
        same size.

        Note that from our experience, if scaled_shape_models is ``False``, AAMs
        tend to have slightly better performance.

    pyramid_on_features : `boolean`, optional
        If ``True``, the feature space was computed once at the highest scale
        and the Gaussian pyramid was applied on the feature images.

        If ``False``, the Gaussian pyramid was applied on the original images
        (intensities) and then features were extracted at each level.

        Note that from our experience, if ``pyramid_on_features`` is ``True``,
        AAMs tend to have slightly better performance.

    interpolator : `string`
        The interpolator that was used to build the AAM.
    """
    def __init__(self, shape_models, appearance_models, n_training_images,
                 transform, feature_type, reference_shape, downscale,
                 scaled_shape_models, pyramid_on_features, interpolator):
        self.n_training_images = n_training_images
        self.shape_models = shape_models
        self.appearance_models = appearance_models
        self.transform = transform
        self.feature_type = feature_type
        self.reference_shape = reference_shape
        self.downscale = downscale
        self.scaled_shape_models = scaled_shape_models
        self.pyramid_on_features = pyramid_on_features
        self.interpolator = interpolator

    @property
    def n_levels(self):
        """
        The number of multi-resolution pyramidal levels of the AAM.

        :type: `int`
        """
        return len(self.appearance_models)

    def instance(self, shape_weights=None, appearance_weights=None, level=-1):
        r"""
        Generates a novel AAM instance given a set of shape and appearance
        weights. If no weights are provided, the mean AAM instance is
        returned.

        Parameters
        -----------
        shape_weights : ``(n_weights,)`` `ndarray` or `float` list
            Weights of the shape model that will be used to create
            a novel shape instance. If ``None``, the mean shape
            ``(shape_weights = [0, 0, ..., 0])`` is used.

        appearance_weights : ``(n_weights,)`` `ndarray` or `float` list
            Weights of the appearance model that will be used to create
            a novel appearance instance. If ``None``, the mean appearance
            ``(appearance_weights = [0, 0, ..., 0])`` is used.

        level : `int`, optional
            The pyramidal level to be used.

        Returns
        -------
        image : :map:`Image`
            The novel AAM instance.
        """
        sm = self.shape_models[level]
        am = self.appearance_models[level]

        # TODO: this bit of logic should to be transferred down to PCAModel
        if shape_weights is None:
            shape_weights = [0]
        if appearance_weights is None:
            appearance_weights = [0]
        n_shape_weights = len(shape_weights)
        shape_weights *= sm.eigenvalues[:n_shape_weights] ** 0.5
        shape_instance = sm.instance(shape_weights)
        n_appearance_weights = len(appearance_weights)
        appearance_weights *= am.eigenvalues[:n_appearance_weights] ** 0.5
        appearance_instance = am.instance(appearance_weights)

        return self._instance(level, shape_instance, appearance_instance)

    def random_instance(self, level=-1):
        r"""
        Generates a novel random instance of the AAM.

        Parameters
        -----------
        level : `int`, optional
            The pyramidal level to be used.

        Returns
        -------
        image : :map:`Image`
            The novel AAM instance.
        """
        sm = self.shape_models[level]
        am = self.appearance_models[level]

        # TODO: this bit of logic should to be transferred down to PCAModel
        shape_weights = (np.random.randn(sm.n_active_components) *
                         sm.eigenvalues[:sm.n_active_components]**0.5)
        shape_instance = sm.instance(shape_weights)
        appearance_weights = (np.random.randn(am.n_active_components) *
                              am.eigenvalues[:am.n_active_components]**0.5)
        appearance_instance = am.instance(appearance_weights)

        return self._instance(level, shape_instance, appearance_instance)

    def _instance(self, level, shape_instance, appearance_instance):
        template = self.appearance_models[level].mean
        landmarks = template.landmarks['source'].lms

        reference_frame = self._build_reference_frame(
            shape_instance, landmarks)

        transform = self.transform(
            reference_frame.landmarks['source'].lms, landmarks)

        return appearance_instance.warp_to_mask(
            reference_frame.mask, transform, self.interpolator)

    def _build_reference_frame(self, reference_shape, landmarks):
        if type(landmarks) == TriMesh:
            trilist = landmarks.trilist
        else:
            trilist = None
        return build_reference_frame(
            reference_shape, trilist=trilist)

    @property
    def _str_title(self):
        r"""
        Returns a string containing name of the model.

        :type: `string`
        """
        return 'Active Appearance Model'

    def __str__(self):
        out = "{}\n - {} training images.\n".format(self._str_title,
                                                    self.n_training_images)
        # small strings about number of channels, channels string and downscale
        n_channels = []
        down_str = []
        for j in range(self.n_levels):
            n_channels.append(
                self.appearance_models[j].template_instance.n_channels)
            if j == self.n_levels - 1:
                down_str.append('(no downscale)')
            else:
                down_str.append('(downscale by {})'.format(
                    self.downscale**(self.n_levels - j - 1)))
        # string about features and channels
        if self.pyramid_on_features:
            if isinstance(self.feature_type[0], str):
                feat_str = "- Feature is {} with ".format(
                    self.feature_type[0])
            elif self.feature_type[0] is None:
                feat_str = "- No features extracted. "
            else:
                feat_str = "- Feature is {} with ".format(
                    self.feature_type[0].func_name)
            if n_channels[0] == 1:
                ch_str = ["channel"]
            else:
                ch_str = ["channels"]
        else:
            feat_str = []
            ch_str = []
            for j in range(self.n_levels):
                if isinstance(self.feature_type[j], str):
                    feat_str.append("- Feature is {} with ".format(
                        self.feature_type[j]))
                elif self.feature_type[j] is None:
                    feat_str.append("- No features extracted. ")
                else:
                    feat_str.append("- Feature is {} with ".format(
                        self.feature_type[j].func_name))
                if n_channels[j] == 1:
                    ch_str.append("channel")
                else:
                    ch_str.append("channels")
        out = "{} - Warp using {} transform with '{}' interpolation.\n".format(
            out, self.transform.__name__, self.interpolator)
        if self.n_levels > 1:
            if self.scaled_shape_models:
                out = "{} - Gaussian pyramid with {} levels and downscale " \
                      "factor of {}.\n   - Each level has a scaled shape " \
                      "model (reference frame).\n".format(out, self.n_levels,
                                                          self.downscale)

            else:
                out = "{} - Gaussian pyramid with {} levels and downscale " \
                      "factor of {}:\n   - Shape models (reference frames) " \
                      "are not scaled.\n".format(out, self.n_levels,
                                                 self.downscale)
            if self.pyramid_on_features:
                out = "{}   - Pyramid was applied on feature space.\n   " \
                      "{}{} {} per image.\n".format(out, feat_str,
                                                    n_channels[0], ch_str[0])
                if not self.scaled_shape_models:
                    out = "{}   - Reference frames of length {} " \
                          "({} x {}C, {} x {}C)\n".format(
                          out, self.appearance_models[0].n_features,
                          self.appearance_models[0].template_instance.n_true_pixels,
                          n_channels[0],
                          self.appearance_models[0].template_instance._str_shape,
                          n_channels[0])
            else:
                out = "{}   - Features were extracted at each pyramid " \
                      "level.\n".format(out)
            for i in range(self.n_levels - 1, -1, -1):
                out = "{}   - Level {} {}: \n".format(out, self.n_levels - i,
                                                      down_str[i])
                if not self.pyramid_on_features:
                    out = "{}     {}{} {} per image.\n".format(
                        out, feat_str[i], n_channels[i], ch_str[i])
                if (self.scaled_shape_models or
                        (not self.pyramid_on_features)):
                    out = "{}     - Reference frame of length {} " \
                          "({} x {}C, {} x {}C)\n".format(
                          out, self.appearance_models[i].n_features,
                          self.appearance_models[i].template_instance.n_true_pixels,
                          n_channels[i],
                          self.appearance_models[i].template_instance._str_shape,
                          n_channels[i])
                out = "{0}     - {1} shape components ({2:.2f}% of " \
                      "variance)\n     - {3} appearance components " \
                      "({4:.2f}% of variance)\n".format(
                      out, self.shape_models[i].n_components,
                      self.shape_models[i].variance_ratio * 100,
                      self.appearance_models[i].n_components,
                      self.appearance_models[i].variance_ratio * 100)
        else:
            if self.pyramid_on_features:
                feat_str = [feat_str]
            out = "{0} - No pyramid used:\n   {1}{2} {3} per image.\n" \
                  "   - Reference frame of length {4} ({5} x {6}C, " \
                  "{7} x {8}C)\n   - {9} shape components ({10:.2f}% of " \
                  "variance)\n   - {11} appearance components ({12:.2f}% of " \
                  "variance)\n".format(
                  out, feat_str[0], n_channels[0], ch_str[0],
                  self.appearance_models[0].n_features,
                  self.appearance_models[0].template_instance.n_true_pixels,
                  n_channels[0],
                  self.appearance_models[0].template_instance._str_shape,
                  n_channels[0], self.shape_models[0].n_components,
                  self.shape_models[0].variance_ratio * 100,
                  self.appearance_models[0].n_components,
                  self.appearance_models[0].variance_ratio * 100)
        return out


class PatchBasedAAM(AAM):
    r"""
    Patch Based Active Appearance Model class.

    Parameters
    -----------
    shape_models : :map:`PCAModel` list
        A list containing the shape models of the AAM.

    appearance_models : :map:`PCAModel` list
        A list containing the appearance models of the AAM.

    n_training_images : `int`
        The number of training images used to build the AAM.

    patch_shape : tuple of `int`
        The shape of the patches used to build the Patch Based AAM.

    transform : :map:`PureAlignmentTransform`
        The transform used to warp the images from which the AAM was
        constructed.

    feature_type : ``None`` or `string` or `function` or list of those
        The image feature that was be used to build the appearance_models. Will
        subsequently be used by fitter objects using this class to fit to
        novel images.

        If list of length ``n_levels``, then a feature was defined per level.
        This means that the ``pyramid_on_features`` flag was ``False``
        and the features were extracted at each level. The first element of
        the list specifies the features of the lowest pyramidal level and so
        on.

        If not a list or a list with length ``1``, then:
            If ``pyramid_on_features`` is ``True``, the specified feature was
            applied to the highest level.

            If ``pyramid_on_features`` is ``False``, the specified feature was
            applied to all pyramid levels.

        Per level:
            If ``None``, the appearance model was built using the original image
            representation, i.e. no features will be extracted from the original
            images.

            If `string`, the appearance model was built using one of Menpo's
            default built-in feature representations - those
            accessible at ``image.features.some_feature()``. Note that this case
            can only be used with default feature parameters - for custom
            feature weights, use the functional form of this argument instead.

            If `function`, the user can directly provide the feature that was
            calculated on the images. This class will simply invoke this
            function, passing in as the sole argument the image to be fitted,
            and expect as a return type an :map:`Image` representing the feature
            calculation ready for further fitting. See the examples for
            details.

    reference_shape : :map:`PointCloud`
        The reference shape that was used to resize all training images to a
        consistent object size.

    downscale : `float`
        The downscale factor that was used to create the different pyramidal
        levels.

    scaled_shape_models : `boolean`, optional
        If ``True``, the reference frames are the mean shapes of each pyramid
        level, so the shape models are scaled.

        If ``False``, the reference frames of all levels are the mean shape of
        the highest level, so the shape models are not scaled; they have the
        same size.

        Note that from our experience, if ``scaled_shape_models`` is ``False``,
        AAMs tend to have slightly better performance.

    pyramid_on_features : `boolean`, optional
        If ``True``, the feature space was computed once at the highest scale and
        the Gaussian pyramid was applied on the feature images.

        If ``False``, the Gaussian pyramid was applied on the original images
        (intensities) and then features were extracted at each level.

        Note that from our experience, if ``pyramid_on_features`` is ``True``,
        AAMs tend to have slightly better performance.

    interpolator : string
        The interpolator that was used to build the AAM.
    """
    def __init__(self, shape_models, appearance_models, n_training_images,
                 patch_shape, transform, feature_type, reference_shape,
                 downscale, scaled_shape_models, pyramid_on_features,
                 interpolator):
        super(PatchBasedAAM, self).__init__(
            shape_models, appearance_models, n_training_images, transform,
            feature_type, reference_shape, downscale, scaled_shape_models,
            pyramid_on_features, interpolator)
        self.patch_shape = patch_shape

    def _build_reference_frame(self, reference_shape, landmarks):
        return build_patch_reference_frame(
            reference_shape, patch_shape=self.patch_shape)

    @property
    def _str_title(self):
        r"""
        Returns a string containing name of the model.

        :type: `string`
        """
        return 'Patch-Based Active Appearance Model'

    def __str__(self):
        out = super(PatchBasedAAM, self).__str__()
        out_splitted = out.splitlines()
        out_splitted[0] = self._str_title
        out_splitted.insert(5, "   - Patch size is {}W x {}H.".format(
            self.patch_shape[1], self.patch_shape[0]))
        return '\n'.join(out_splitted)


def build_reference_frame(landmarks, boundary=3, group='source',
                          trilist=None):
    r"""
    Builds a reference frame from a particular set of landmarks.

    Parameters
    ----------
    landmarks : :map:`PointCloud`
        The landmarks that will be used to build the reference frame.

    boundary : `int`, optional
        The number of pixels to be left as a safe margin on the boundaries
        of the reference frame (has potential effects on the gradient
        computation).

    group : `string`, optional
        Group that will be assigned to the provided set of landmarks on the
        reference frame.

    trilist : ``(t, 3)`` `ndarray`, optional
        Triangle list that will be used to build the reference frame.

        If ``None``, defaults to performing Delaunay triangulation on the
        points.

    Returns
    -------
    reference_frame : :map:`Image`
        The reference frame.
    """
    reference_frame = _build_reference_frame(landmarks, boundary=boundary,
                                             group=group)
    if trilist is not None:
        reference_frame.landmarks[group] = TriMesh(
            reference_frame.landmarks['source'].lms.points, trilist=trilist)

    # TODO: revise kwarg trilist in method constrain_mask_to_landmarks,
    # perhaps the trilist should be directly obtained from the group landmarks
    reference_frame.constrain_mask_to_landmarks(group=group, trilist=trilist)

    return reference_frame


def build_patch_reference_frame(landmarks, boundary=3, group='source',
                                patch_shape=(16, 16)):
    r"""
    Builds a reference frame from a particular set of landmarks.

    Parameters
    ----------
    landmarks : :map:`PointCloud`
        The landmarks that will be used to build the reference frame.

    boundary : `int`, optional
        The number of pixels to be left as a safe margin on the boundaries
        of the reference frame (has potential effects on the gradient
        computation).

    group : `string`, optional
        Group that will be assigned to the provided set of landmarks on the
        reference frame.

    patch_shape : tuple of ints, optional
        Tuple specifying the shape of the patches.

    Returns
    -------
    patch_based_reference_frame : :map:`Image`
        The patch based reference frame.
    """
    boundary = np.max(patch_shape) + boundary
    reference_frame = _build_reference_frame(landmarks, boundary=boundary,
                                             group=group)

    # mask reference frame
    reference_frame.build_mask_around_landmarks(patch_shape, group=group)

    return reference_frame


def _build_reference_frame(landmarks, boundary=3, group='source'):
    # translate landmarks to the origin
    minimum = landmarks.bounds(boundary=boundary)[0]
    landmarks = Translation(-minimum).apply(landmarks)

    resolution = landmarks.range(boundary=boundary)
    reference_frame = MaskedImage.blank(resolution)
    reference_frame.landmarks[group] = landmarks

    return reference_frame<|MERGE_RESOLUTION|>--- conflicted
+++ resolved
@@ -407,94 +407,6 @@
                    self.downscale, self.scaled_shape_models,
                    self.pyramid_on_features, self.interpolator)
 
-<<<<<<< HEAD
-    def _estimate_ram_requirements(self, images, group, label, n_images=3):
-        r"""
-        Estimates the RAM memory requirements in order to save the AAM model
-        that is about to be trained. Note that this function is only called if
-        verbose parameter of the builder is enabled.
-
-        Parameters
-        ----------
-        images : list of :map:`Image`
-            The set of landmarked images which will be used to build the AAM.
-
-        group : `string`
-            The key of the landmark set that will be used.
-
-        label : `string`
-            The label of of the landmark manager that will be used.
-
-        n_images : `int`, optional
-            The number of images to be used to train the temporary AAM and
-            estimate the RAM requirements. Note that the images are selected
-            randomly from the images list.
-        """
-        print_dynamic('- Estimating RAM memory requirements...')
-        # create images list
-        n_training_images = len(images)
-        which_images = sample(range(n_training_images), n_images)
-        images_ram = [images[i].copy() for i in which_images]
-        # normalize images with respect to reference shape
-        if self.normalization_diagonal is None:
-            shapes_ram = [i.landmarks[group][label].lms for i in images_ram]
-            r_shape_ram = mean_pointcloud(shapes_ram)
-            x_ram, y_ram = r_shape_ram.range()
-            x, y = self.reference_shape.range()
-            scale = np.sqrt(x**2 + y**2) / np.sqrt(x_ram**2 + y_ram**2)
-            Scale(scale, r_shape_ram.n_dims).apply_inplace(r_shape_ram)
-            images_ram = [i.rescale_to_reference_shape(r_shape_ram,
-                                                       group=group,
-                                                       label=label)
-                          for i in images_ram]
-        # train aam
-        aam_ram = self.build(images_ram, group=group, label=label,
-                             verbose=False)
-        # Make a temporary AAM Builder so that we can compute the estimate
-        # of the ram given the images we just chose.
-        temp_builder = AAMBuilder(
-            feature_type=self.feature_type, transform=self.transform,
-            trilist=self.trilist,
-            normalization_diagonal=self.normalization_diagonal,
-            n_levels=self.n_levels, downscale=self.downscale,
-            scaled_shape_models=self.scaled_shape_models,
-            pyramid_on_features=self.pyramid_on_features,
-            max_shape_components=self.max_shape_components,
-            max_appearance_components=self.max_appearance_components,
-            boundary=self.boundary,
-            interpolator=self.interpolator)
-        # Train the temporary AAM
-        aam_ram = temp_builder.build(images_ram, group=group, label=label,
-                                     verbose=False)
-        # find required appearance components per level
-        n_components = []
-        for i in range(temp_builder.n_levels):
-            if temp_builder.max_appearance_components[i] is None:
-                n_components.append(n_training_images - 1)
-            elif isinstance(temp_builder.max_appearance_components[i], int):
-                n_components.append(
-                    min([n_training_images - 1,
-                         temp_builder.max_appearance_components[i]]))
-            elif isinstance(temp_builder.max_appearance_components[i], float):
-                n_comp = (int((n_training_images - 1) *
-                          temp_builder.max_appearance_components[i]))
-                n_components.append(n_comp)
-        # find bytes per appearance model
-        bytes_ram = [n_components[i] *
-                     aam_ram.appearance_models[i].components[0, :].nbytes
-                     for i in range(temp_builder.n_levels - 1, -1, -1)]
-        # convert and print bytes
-        print_bytes_ram = [print_bytes(i) for i in bytes_ram]
-        if len(print_bytes_ram) > 1:
-            print_dynamic("- Approximately {} {} of RAM required to store "
-                          "model.\n".format(print_bytes(sum(bytes_ram)),
-                                            print_bytes_ram))
-        else:
-            print_dynamic("- Approximately {} of RAM required to store "
-                          "model.\n".format(print_bytes(sum(bytes_ram))))
-
-=======
->>>>>>> 51f48c84
 
 class PatchBasedAAMBuilder(AAMBuilder):
     r"""
