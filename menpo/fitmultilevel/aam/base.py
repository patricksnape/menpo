from __future__ import division

import numpy as np
from hdf5able import HDF5able, SerializableCallable

from menpo.shape import TriMesh
from .builder import build_patch_reference_frame, build_reference_frame


class AAM(HDF5able):
    r"""
    Active Appearance Model class.

    Parameters
    -----------
    shape_models : :map:`PCAModel` list
        A list containing the shape models of the AAM.

    appearance_models : :map:`PCAModel` list
        A list containing the appearance models of the AAM.

    n_training_images : `int`
        The number of training images used to build the AAM.

    transform : :map:`PureAlignmentTransform`
        The transform used to warp the images from which the AAM was
        constructed.

    features : ``None`` or `string` or `function` or list of those
        The image feature that was be used to build the ``appearance_models``.
        Will subsequently be used by fitter objects using this class to fit to
        novel images.

        If list of length ``n_levels``, then a feature was defined per level.
        This means that the ``pyramid_on_features`` flag was ``False``
        and the features were extracted at each level. The first element of
        the list specifies the features of the lowest pyramidal level and so
        on.

        If not a list or a list with length ``1``, then:
            If ``pyramid_on_features`` is ``True``, the specified feature was
            applied to the highest level.

            If ``pyramid_on_features`` is ``False``, the specified feature was
            applied to all pyramid levels.

        Per level:
            If ``None``, the appearance model was built using the original image
            representation, i.e. no features will be extracted from the original
            images.

            If `function`, the user can directly provide the feature that was
            calculated on the images. This class will simply invoke this
            function, passing in as the sole argument the image to be fitted,
            and expect as a return type an :map:`Image` representing the feature
            calculation ready for further fitting. See the examples for
            details.

    reference_shape : :map:`PointCloud`
        The reference shape that was used to resize all training images to a
        consistent object size.

    downscale : `float`
        The downscale factor that was used to create the different pyramidal
        levels.

    scaled_shape_models : `boolean`, optional
        If ``True``, the reference frames are the mean shapes of each pyramid
        level, so the shape models are scaled.

        If ``False``, the reference frames of all levels are the mean shape of
        the highest level, so the shape models are not scaled; they have the
        same size.

        Note that from our experience, if scaled_shape_models is ``False``, AAMs
        tend to have slightly better performance.

    pyramid_on_features : `boolean`, optional
        If ``True``, the feature space was computed once at the highest scale
        and the Gaussian pyramid was applied on the feature images.

        If ``False``, the Gaussian pyramid was applied on the original images
        (intensities) and then features were extracted at each level.

        Note that from our experience, if ``pyramid_on_features`` is ``True``,
        AAMs tend to have slightly better performance.

    interpolator : `string`
        The interpolator that was used to build the AAM.
    """
    def __init__(self, shape_models, appearance_models, n_training_images,
                 transform, features, reference_shape, downscale,
                 scaled_shape_models, pyramid_on_features, interpolator):
        self.n_training_images = n_training_images
        self.shape_models = shape_models
        self.appearance_models = appearance_models
        self.transform = transform
        self.features = features
        self.reference_shape = reference_shape
        self.downscale = downscale
        self.scaled_shape_models = scaled_shape_models
        self.pyramid_on_features = pyramid_on_features
        self.interpolator = interpolator

    def h5_dict_to_serializable_dict(self):
        import menpo.transform
        d = self.__dict__.copy()
        transform = d.pop('transform')
        d['transform'] = SerializableCallable(transform, [menpo.transform])

        features = d.pop('features')
        d['features'] = [SerializableCallable(f, [menpo.feature])
                         for f in features]
        return d

<<<<<<< HEAD
    def _create_fitting_result(self, image, fitting_results, affine_correction,
                               gt_shape=None):
=======
    @property
    def n_levels(self):
        """
        The number of multi-resolution pyramidal levels of the AAM.

        :type: `int`
        """
        return len(self.appearance_models)

    def instance(self, shape_weights=None, appearance_weights=None, level=-1):
>>>>>>> 6a2aed96
        r"""
        Generates a novel AAM instance given a set of shape and appearance
        weights. If no weights are provided, the mean AAM instance is
        returned.

        Parameters
        -----------
        shape_weights : ``(n_weights,)`` `ndarray` or `float` list
            Weights of the shape model that will be used to create
            a novel shape instance. If ``None``, the mean shape
            ``(shape_weights = [0, 0, ..., 0])`` is used.

        appearance_weights : ``(n_weights,)`` `ndarray` or `float` list
            Weights of the appearance model that will be used to create
            a novel appearance instance. If ``None``, the mean appearance
            ``(appearance_weights = [0, 0, ..., 0])`` is used.

        level : `int`, optional
            The pyramidal level to be used.

        Returns
        -------
        image : :map:`Image`
            The novel AAM instance.
        """
        sm = self.shape_models[level]
        am = self.appearance_models[level]

        # TODO: this bit of logic should to be transferred down to PCAModel
        if shape_weights is None:
            shape_weights = [0]
        if appearance_weights is None:
            appearance_weights = [0]
        n_shape_weights = len(shape_weights)
        shape_weights *= sm.eigenvalues[:n_shape_weights] ** 0.5
        shape_instance = sm.instance(shape_weights)
        n_appearance_weights = len(appearance_weights)
        appearance_weights *= am.eigenvalues[:n_appearance_weights] ** 0.5
        appearance_instance = am.instance(appearance_weights)

        return self._instance(level, shape_instance, appearance_instance)

    def random_instance(self, level=-1):
        r"""
        Generates a novel random instance of the AAM.

        Parameters
        -----------
        level : `int`, optional
            The pyramidal level to be used.

        Returns
        -------
        image : :map:`Image`
            The novel AAM instance.
        """
        sm = self.shape_models[level]
        am = self.appearance_models[level]

        # TODO: this bit of logic should to be transferred down to PCAModel
        shape_weights = (np.random.randn(sm.n_active_components) *
                         sm.eigenvalues[:sm.n_active_components]**0.5)
        shape_instance = sm.instance(shape_weights)
        appearance_weights = (np.random.randn(am.n_active_components) *
                              am.eigenvalues[:am.n_active_components]**0.5)
        appearance_instance = am.instance(appearance_weights)

        return self._instance(level, shape_instance, appearance_instance)

    def _instance(self, level, shape_instance, appearance_instance):
        template = self.appearance_models[level].mean
        landmarks = template.landmarks['source'].lms

        reference_frame = self._build_reference_frame(
            shape_instance, landmarks)

        transform = self.transform(
            reference_frame.landmarks['source'].lms, landmarks)

        return appearance_instance.warp_to(
            reference_frame.mask, transform, self.interpolator)

    def _build_reference_frame(self, reference_shape, landmarks):
        if type(landmarks) == TriMesh:
            trilist = landmarks.trilist
        else:
            trilist = None
        return build_reference_frame(
            reference_shape, trilist=trilist)

    @property
    def _str_title(self):
        r"""
        Returns a string containing name of the model.

        :type: `string`
        """
        return 'Active Appearance Model'

    def __str__(self):
        out = "{}\n - {} training images.\n".format(self._str_title,
                                                    self.n_training_images)
        # small strings about number of channels, channels string and downscale
        n_channels = []
        down_str = []
        for j in range(self.n_levels):
            n_channels.append(
                self.appearance_models[j].template_instance.n_channels)
            if j == self.n_levels - 1:
                down_str.append('(no downscale)')
            else:
                down_str.append('(downscale by {})'.format(
                    self.downscale**(self.n_levels - j - 1)))
        # string about features and channels
        if self.pyramid_on_features:
            if isinstance(self.features[0], str):
                feat_str = "- Feature is {} with ".format(
                    self.features[0])
            elif self.features[0] is None:
                feat_str = "- No features extracted. "
            else:
                feat_str = "- Feature is {} with ".format(
                    self.features[0].__name__)
            if n_channels[0] == 1:
                ch_str = ["channel"]
            else:
                ch_str = ["channels"]
        else:
            feat_str = []
            ch_str = []
            for j in range(self.n_levels):
                if isinstance(self.features[j], str):
                    feat_str.append("- Feature is {} with ".format(
                        self.features[j]))
                elif self.features[j] is None:
                    feat_str.append("- No features extracted. ")
                else:
                    feat_str.append("- Feature is {} with ".format(
                        self.features[j].__name__))
                if n_channels[j] == 1:
                    ch_str.append("channel")
                else:
                    ch_str.append("channels")
        out = "{} - Warp using {} transform with '{}' interpolation.\n".format(
            out, self.transform.__name__, self.interpolator)
        if self.n_levels > 1:
            if self.scaled_shape_models:
                out = "{} - Gaussian pyramid with {} levels and downscale " \
                      "factor of {}.\n   - Each level has a scaled shape " \
                      "model (reference frame).\n".format(out, self.n_levels,
                                                          self.downscale)

            else:
                out = "{} - Gaussian pyramid with {} levels and downscale " \
                      "factor of {}:\n   - Shape models (reference frames) " \
                      "are not scaled.\n".format(out, self.n_levels,
                                                 self.downscale)
            if self.pyramid_on_features:
                out = "{}   - Pyramid was applied on feature space.\n   " \
                      "{}{} {} per image.\n".format(out, feat_str,
                                                    n_channels[0], ch_str[0])
                if not self.scaled_shape_models:
                    out = "{}   - Reference frames of length {} " \
                          "({} x {}C, {} x {}C)\n".format(
                        out, self.appearance_models[0].n_features,
                        self.appearance_models[0].template_instance.n_true_pixels,
                        n_channels[0],
                        self.appearance_models[0].template_instance._str_shape,
                        n_channels[0])
            else:
                out = "{}   - Features were extracted at each pyramid " \
                      "level.\n".format(out)
            for i in range(self.n_levels - 1, -1, -1):
                out = "{}   - Level {} {}: \n".format(out, self.n_levels - i,
                                                      down_str[i])
                if not self.pyramid_on_features:
                    out = "{}     {}{} {} per image.\n".format(
                        out, feat_str[i], n_channels[i], ch_str[i])
                if (self.scaled_shape_models or
                        (not self.pyramid_on_features)):
                    out = "{}     - Reference frame of length {} " \
                          "({} x {}C, {} x {}C)\n".format(
                        out, self.appearance_models[i].n_features,
                        self.appearance_models[i].template_instance.n_true_pixels,
                        n_channels[i],
                        self.appearance_models[i].template_instance._str_shape,
                        n_channels[i])
                out = "{0}     - {1} shape components ({2:.2f}% of " \
                      "variance)\n     - {3} appearance components " \
                      "({4:.2f}% of variance)\n".format(
                    out, self.shape_models[i].n_components,
                    self.shape_models[i].variance_ratio * 100,
                    self.appearance_models[i].n_components,
                    self.appearance_models[i].variance_ratio * 100)
        else:
            if self.pyramid_on_features:
                feat_str = [feat_str]
            out = "{0} - No pyramid used:\n   {1}{2} {3} per image.\n" \
                  "   - Reference frame of length {4} ({5} x {6}C, " \
                  "{7} x {8}C)\n   - {9} shape components ({10:.2f}% of " \
                  "variance)\n   - {11} appearance components ({12:.2f}% of " \
                  "variance)\n".format(
                out, feat_str[0], n_channels[0], ch_str[0],
                self.appearance_models[0].n_features,
                self.appearance_models[0].template_instance.n_true_pixels,
                n_channels[0],
                self.appearance_models[0].template_instance._str_shape,
                n_channels[0], self.shape_models[0].n_components,
                self.shape_models[0].variance_ratio * 100,
                self.appearance_models[0].n_components,
                self.appearance_models[0].variance_ratio * 100)
        return out


class PatchBasedAAM(AAM):
    r"""
    Patch Based Active Appearance Model class.

    Parameters
    -----------
    shape_models : :map:`PCAModel` list
        A list containing the shape models of the AAM.

    appearance_models : :map:`PCAModel` list
        A list containing the appearance models of the AAM.

    n_training_images : `int`
        The number of training images used to build the AAM.

    patch_shape : tuple of `int`
        The shape of the patches used to build the Patch Based AAM.

    transform : :map:`PureAlignmentTransform`
        The transform used to warp the images from which the AAM was
        constructed.

    features : ``None`` or `string` or `function` or list of those
        The image feature that was be used to build the appearance_models. Will
        subsequently be used by fitter objects using this class to fit to
        novel images.

        If list of length ``n_levels``, then a feature was defined per level.
        This means that the ``pyramid_on_features`` flag was ``False``
        and the features were extracted at each level. The first element of
        the list specifies the features of the lowest pyramidal level and so
        on.

        If not a list or a list with length ``1``, then:
            If ``pyramid_on_features`` is ``True``, the specified feature was
            applied to the highest level.

            If ``pyramid_on_features`` is ``False``, the specified feature was
            applied to all pyramid levels.

        Per level:
            If ``None``, the appearance model was built using the original image
            representation, i.e. no features will be extracted from the original
            images.

            If `function`, the user can directly provide the feature that was
            calculated on the images. This class will simply invoke this
            function, passing in as the sole argument the image to be fitted,
            and expect as a return type an :map:`Image` representing the feature
            calculation ready for further fitting. See the examples for
            details.

    reference_shape : :map:`PointCloud`
        The reference shape that was used to resize all training images to a
        consistent object size.

    downscale : `float`
        The downscale factor that was used to create the different pyramidal
        levels.

    scaled_shape_models : `boolean`, optional
        If ``True``, the reference frames are the mean shapes of each pyramid
        level, so the shape models are scaled.

        If ``False``, the reference frames of all levels are the mean shape of
        the highest level, so the shape models are not scaled; they have the
        same size.

        Note that from our experience, if ``scaled_shape_models`` is ``False``,
        AAMs tend to have slightly better performance.

    pyramid_on_features : `boolean`, optional
        If ``True``, the feature space was computed once at the highest scale and
        the Gaussian pyramid was applied on the feature images.

        If ``False``, the Gaussian pyramid was applied on the original images
        (intensities) and then features were extracted at each level.

        Note that from our experience, if ``pyramid_on_features`` is ``True``,
        AAMs tend to have slightly better performance.

    interpolator : string
        The interpolator that was used to build the AAM.
    """
    def __init__(self, shape_models, appearance_models, n_training_images,
                 patch_shape, transform, features, reference_shape,
                 downscale, scaled_shape_models, pyramid_on_features,
                 interpolator):
        super(PatchBasedAAM, self).__init__(
            shape_models, appearance_models, n_training_images, transform,
            features, reference_shape, downscale, scaled_shape_models,
            pyramid_on_features, interpolator)
        self.patch_shape = patch_shape

    def _build_reference_frame(self, reference_shape, landmarks):
        return build_patch_reference_frame(
            reference_shape, patch_shape=self.patch_shape)

    @property
    def _str_title(self):
        r"""
        Returns a string containing name of the model.

        :type: `string`
        """
        return 'Patch-Based Active Appearance Model'

    def __str__(self):
        out = super(PatchBasedAAM, self).__str__()
        out_splitted = out.splitlines()
        out_splitted[0] = self._str_title
        out_splitted.insert(5, "   - Patch size is {}W x {}H.".format(
            self.patch_shape[1], self.patch_shape[0]))
        return '\n'.join(out_splitted)
<|MERGE_RESOLUTION|>--- conflicted
+++ resolved
@@ -85,12 +85,10 @@
         Note that from our experience, if ``pyramid_on_features`` is ``True``,
         AAMs tend to have slightly better performance.
 
-    interpolator : `string`
-        The interpolator that was used to build the AAM.
     """
     def __init__(self, shape_models, appearance_models, n_training_images,
                  transform, features, reference_shape, downscale,
-                 scaled_shape_models, pyramid_on_features, interpolator):
+                 scaled_shape_models, pyramid_on_features):
         self.n_training_images = n_training_images
         self.shape_models = shape_models
         self.appearance_models = appearance_models
@@ -100,7 +98,6 @@
         self.downscale = downscale
         self.scaled_shape_models = scaled_shape_models
         self.pyramid_on_features = pyramid_on_features
-        self.interpolator = interpolator
 
     def h5_dict_to_serializable_dict(self):
         import menpo.transform
@@ -113,10 +110,6 @@
                          for f in features]
         return d
 
-<<<<<<< HEAD
-    def _create_fitting_result(self, image, fitting_results, affine_correction,
-                               gt_shape=None):
-=======
     @property
     def n_levels(self):
         """
@@ -127,7 +120,6 @@
         return len(self.appearance_models)
 
     def instance(self, shape_weights=None, appearance_weights=None, level=-1):
->>>>>>> 6a2aed96
         r"""
         Generates a novel AAM instance given a set of shape and appearance
         weights. If no weights are provided, the mean AAM instance is
@@ -207,8 +199,8 @@
         transform = self.transform(
             reference_frame.landmarks['source'].lms, landmarks)
 
-        return appearance_instance.warp_to(
-            reference_frame.mask, transform, self.interpolator)
+        return appearance_instance.warp_to_mask(reference_frame.mask,
+                                                transform)
 
     def _build_reference_frame(self, reference_shape, landmarks):
         if type(landmarks) == TriMesh:
@@ -271,8 +263,7 @@
                     ch_str.append("channel")
                 else:
                     ch_str.append("channels")
-        out = "{} - Warp using {} transform with '{}' interpolation.\n".format(
-            out, self.transform.__name__, self.interpolator)
+        out = "{} - Warp.\n".format(out, self.transform.__name__)
         if self.n_levels > 1:
             if self.scaled_shape_models:
                 out = "{} - Gaussian pyramid with {} levels and downscale " \
@@ -422,18 +413,14 @@
 
         Note that from our experience, if ``pyramid_on_features`` is ``True``,
         AAMs tend to have slightly better performance.
-
-    interpolator : string
-        The interpolator that was used to build the AAM.
     """
     def __init__(self, shape_models, appearance_models, n_training_images,
                  patch_shape, transform, features, reference_shape,
-                 downscale, scaled_shape_models, pyramid_on_features,
-                 interpolator):
+                 downscale, scaled_shape_models, pyramid_on_features):
         super(PatchBasedAAM, self).__init__(
             shape_models, appearance_models, n_training_images, transform,
             features, reference_shape, downscale, scaled_shape_models,
-            pyramid_on_features, interpolator)
+            pyramid_on_features)
         self.patch_shape = patch_shape
 
     def _build_reference_frame(self, reference_shape, landmarks):
