--- conflicted
+++ resolved
@@ -640,19 +640,12 @@
                  patch_shape=(16, 16), features=no_op, n_levels=3,
                  downscale=1.5, pyramid_on_features=False, noise_std=0.04,
                  rotation=False, n_perturbations=10,
-<<<<<<< HEAD
                  normalization_diagonal=None):
-        # check regression features
-        regression_features_list = self.check_regression_features(
-            regression_features, n_levels)
-=======
-                 normalization_diagonal=None, interpolator='scipy'):
         # in the SDM context regression features are image features,
         # so check them
         regression_features = checks.check_features(regression_features,
                                                     n_levels,
                                                     pyramid_on_features)
->>>>>>> ed106157
         super(SDMTrainer, self).__init__(
             regression_type=regression_type,
             regression_features=regression_features,
