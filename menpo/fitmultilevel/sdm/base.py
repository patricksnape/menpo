import numpy as np

from menpo.image import Image
from menpo.fitmultilevel.base import MultilevelFitter
from menpo.fitmultilevel.featurefunctions import compute_features
from menpo.fitmultilevel.aam.base import AAMFitter
from menpo.fitmultilevel.clm.base import CLMFitter


class SDFitter(MultilevelFitter):
    r"""
    Mixin for Supervised Descent Fitters.
    """
    def _set_up(self):
        r"""
        Sets up the SD fitter object.
        """
        pass

    def fit(self, image, initial_shape, max_iters=None, gt_shape=None,
            error_type='me_norm', verbose=False, view=False, **kwargs):
        r"""
        Fits a single image.

        Parameters
        -----------
        image : :map:`MaskedImage`
            The image to be fitted.
        initial_shape : :map:`PointCloud`
            The initial shape estimate from which the fitting procedure
            will start.
        max_iters :  int  or `list`, optional
            The maximum number of iterations.

            If `int`, then this will be the overall maximum number of iterations
            for all the pyramidal levels.

            If `list`, then a maximum number of iterations is specified for each
            pyramidal level.

<<<<<<< HEAD
        gt_shape : :map:`PointCloud`
            The groundtruth shape of the image.
=======
            Default: 50
        gt_shape: PointCloud
            The ground truth shape of the image.
>>>>>>> 09823a19

        error_type : {'me_norm', 'me', 'rmse'}, optional.
            Specifies the way in which the error between the fitted and
            ground truth shapes is to be computed.

        verbose: `boolean`, optional
            Whether or not to print information related to the fitting
            results (such as: ``final error``, ``convergence``, ...).

        view : `boolean`, optional
            Whether or not the fitting results are to be displayed.

        **kwargs : `dict`
            optional arguments to be passed through.

        Returns
        -------
        fitting_list : :map:`FittingList`
            A fitting result object.
        """
        if max_iters is None:
            max_iters = self.n_levels
        return MultilevelFitter.fit(self, image, initial_shape,
                                    max_iters=max_iters, gt_shape=gt_shape,
                                    error_type=error_type, verbose=verbose,
                                    view=view, **kwargs)


class SDMFitter(SDFitter):
    r"""
    Supervised Descent Method.

    Parameters
    -----------
    regressors : :map:`RegressorTrainer`
        The trained regressors.
        
    n_training_images : `int`
        The number of images that were used to train the SDM fitter. It is
        only used for informational reasons.
        
    feature_type : ``None`` or `string` or `function` or list of those, optional
        If list of length ``n_levels``, then a feature is defined per level.
        However, this requires that the ``pyramid_on_features`` flag is
        ``False``, so that the features are extracted at each level.
        The first element of the list specifies the features to be extracted at
        the lowest pyramidal level and so on.

        If not a list or a list with length ``1``, then:
            If ``pyramid_on_features`` is ``True``, the specified feature will
            be applied to the highest level.
            If ``pyramid_on_features`` is ``False``, the specified feature will
            be applied to all pyramid levels.

        Per level:
            If ``None``, the appearance model will be built using the original image
            representation, i.e. no features will be extracted from the original
            images.

            If `string`, image features will be computed by executing::

               feature_image = eval('img.feature_type.' +
                                    feature_type[level] + '()')

            for each pyramidal level. For this to work properly each string
            needs to be one of menpo's standard image feature methods
            ('igo', 'hog', ...).
            Note that, in this case, the feature computation will be
            carried out using the default options.

        Non-default feature options and new experimental features can be
        defined using `function`. In this case, the `function` must
        receive an image as input and return a particular feature
        representation of that image. For example::

            def igo_double_from_std_normalized_intensities(image)
                image = deepcopy(image)
                image.normalize_std_inplace()
                return image.feature_type.igo(double_angles=True)

        See :map:`ImageFeatures` for details more details on
        Menpo's standard image features and feature options.

    reference_shape : :map:`PointCloud`
        The reference shape that was used to resize all training images to a
        consistent object size.
        
    downscale : `float`
        The downscale factor that will be used to create the different
        pyramidal levels. The scale factor will be::

            (downscale ** k) for k in range(n_levels)
            
    pyramid_on_features : `boolean`, optional
        If ``True``, the feature space is computed once at the highest scale and
        the Gaussian pyramid is applied on the feature images.

        If ``False``, the Gaussian pyramid is applied on the original images
        (intensities) and then features will be extracted at each level.
        
    interpolator : `string`
        The interpolator that was used during training.

    References
    ----------
    .. [XiongD13] Supervised Descent Method and its Applications to
       Face Alignment
       Xuehan Xiong and Fernando De la Torre Fernando
       IEEE International Conference on Computer Vision and Pattern Recognition
       May, 2013
    """
    def __init__(self, regressors, n_training_images, feature_type,
                 reference_shape, downscale, pyramid_on_features,
                 interpolator):
        self._fitters = regressors
        self._feature_type = feature_type
        self._reference_shape = reference_shape
        self._downscale = downscale
        self._interpolator = interpolator
        self._pyramid_on_features = pyramid_on_features
        self._n_training_images = n_training_images

    @property
    def algorithm(self):
        r"""
        Returns a string containing the algorithm used from the SDM family.

        : str
        """
        return 'SDM-' + self._fitters[0].algorithm

    @property
    def reference_shape(self):
        r"""
        The reference shape used during training.

        :type: :map:`PointCloud`
        """
        return self._reference_shape

    @property
    def feature_type(self):
        r"""
        The feature type per pyramid level. Note that they are stored from
        lowest to highest level resolution.

        :type: `list`
        """
        return self._feature_type

    @property
    def n_levels(self):
        r"""
        The number of pyramidal levels used during training.

        : int
        """
        return len(self._fitters)

    @property
    def downscale(self):
        r"""
        The downscale per pyramidal level used during building the AAM.
        The scale factor is: (downscale ** k) for k in range(n_levels)

        :type: `float`
        """
        return self._downscale

    @property
    def pyramid_on_features(self):
        r"""
        Flag that controls the Gaussian pyramid of the testing image based on
        the pyramid used during building.
        If True, the feature space is computed once at the highest scale and
        the Gaussian pyramid is applied on the feature images.
        If False, the Gaussian pyramid is applied on the original images
        (intensities) and then features will be extracted at each level.

        :type: `boolean`
        """
        return self._pyramid_on_features

    @property
    def interpolator(self):
        r"""
        The employed interpolator.

        :type: `string`
        """
        return self._interpolator

    def __str__(self):
        out = "Supervised Descent Method\n" \
              " - Non-Parametric '{}' Regressor\n" \
              " - {} training images.\n".format(
              self._fitters[0].regressor.__name__, self._n_training_images)
        # small strings about number of channels, channels string and downscale
        down_str = []
        for j in range(self.n_levels):
            if j == self.n_levels - 1:
                down_str.append('(no downscale)')
            else:
                down_str.append('(downscale by {})'.format(
                    self.downscale**(self.n_levels - j - 1)))
        temp_img = Image(image_data=np.random.rand(40, 40))
        if self.pyramid_on_features:
            temp = compute_features(temp_img, self.feature_type[0])
            n_channels = [temp.n_channels] * self.n_levels
        else:
            n_channels = []
            for j in range(self.n_levels):
                temp = compute_features(temp_img, self.feature_type[j])
                n_channels.append(temp.n_channels)
        # string about features and channels
        if self.pyramid_on_features:
            if isinstance(self.feature_type[0], str):
                feat_str = "- Feature is {} with ".format(
                    self.feature_type[0])
            elif self.feature_type[0] is None:
                feat_str = "- No features extracted. "
            else:
                feat_str = "- Feature is {} with ".format(
                    self.feature_type[0].func_name)
            if n_channels[0] == 1:
                ch_str = "channel"
            else:
                ch_str = "channels"
        else:
            feat_str = []
            ch_str = []
            for j in range(self.n_levels):
                if isinstance(self.feature_type[j], str):
                    feat_str.append("- Feature is {} with ".format(
                        self.feature_type[j]))
                elif self.feature_type[j] is None:
                    feat_str.append("- No features extracted. ")
                else:
                    feat_str.append("- Feature is {} with ".format(
                        self.feature_type[j].func_name))
                if n_channels[j] == 1:
                    ch_str.append("channel")
                else:
                    ch_str.append("channels")
        if self.n_levels > 1:
            out = "{} - Gaussian pyramid with {} levels and downscale " \
                  "factor of {}.\n".format(out, self.n_levels,
                                           self.downscale)
            if self.pyramid_on_features:
                out = "{}   - Pyramid was applied on feature space.\n   " \
                      "{}{} {} per image.\n".format(out, feat_str,
                                                    n_channels[0], ch_str)
            else:
                out = "{}   - Features were extracted at each pyramid " \
                      "level.\n".format(out)
                for i in range(self.n_levels - 1, -1, -1):
                    out = "{}   - Level {} {}: \n     {}{} {} per " \
                          "image.\n".format(
                          out, self.n_levels - i, down_str[i], feat_str[i],
                          n_channels[i], ch_str[i])
        else:
            if self.pyramid_on_features:
                feat_str = [feat_str]
            out = "{0} - No pyramid used:\n   {1}{2} {3} per image.\n".format(
                  out, feat_str[0], n_channels[0], ch_str[0])
        return out


class SDAAMFitter(AAMFitter, SDFitter):
    r"""
    Supervised Descent Fitter for AAMs.

    Parameters
    -----------
    aam : :map:`AAM`
        The Active Appearance Model to be used.

    regressors : :map:``RegressorTrainer`
        The trained regressors.

    n_training_images : `int`
        The number of training images used to train the SDM fitter.
    """
    def __init__(self, aam, regressors, n_training_images):
        super(SDAAMFitter, self).__init__(aam)
        self._fitters = regressors
        self._n_training_images = n_training_images

    @property
    def algorithm(self):
        r"""
        Returns a string containing the algorithm used from the SDM family.

        :type: `string`
        """
        return 'SD-AAM-' + self._fitters[0].algorithm

    def __str__(self):
        return "{}Supervised Descent Method for AAMs:\n" \
               " - Parametric '{}' Regressor\n" \
               " - {} training images.\n".format(
               self.aam.__str__(), self._fitters[0].regressor.__name__,
               self._n_training_images)


class SDCLMFitter(CLMFitter, SDFitter):
    r"""
    Supervised Descent Fitter for CLMs.

    Parameters
    -----------
    clm : :map:`CLM`
        The Constrained Local Model to be used.

    regressors : :map:`RegressorTrainer`
        The trained regressors.

    n_training_images : `int`
        The number of training images used to train the SDM fitter.

    References
    ----------
    .. [Asthana13] Robust Discriminative Response Map Fitting with Constrained
       Local Models
       A. Asthana, S. Zafeiriou, S. Cheng, M. Pantic.
       IEEE Conference onComputer Vision and Pattern Recognition.
       Portland, Oregon, USA, June 2013.
    """
    def __init__(self, clm, regressors, n_training_images):
        super(SDCLMFitter, self).__init__(clm)
        self._fitters = regressors
        self._n_training_images = n_training_images

    @property
    def algorithm(self):
        r"""
        Returns a string containing the algorithm used from the SDM family.

        :type: `string`
        """
        return 'SD-CLM-' + self._fitters[0].algorithm

    def __str__(self):
        return "{}Supervised Descent Method for CLMs:\n" \
               " - Parametric '{}' Regressor\n" \
               " - {} training images.\n".format(
               self.clm.__str__(), self._fitters[0].regressor.__name__,
               self._n_training_images)<|MERGE_RESOLUTION|>--- conflicted
+++ resolved
@@ -38,14 +38,8 @@
             If `list`, then a maximum number of iterations is specified for each
             pyramidal level.
 
-<<<<<<< HEAD
         gt_shape : :map:`PointCloud`
             The groundtruth shape of the image.
-=======
-            Default: 50
-        gt_shape: PointCloud
-            The ground truth shape of the image.
->>>>>>> 09823a19
 
         error_type : {'me_norm', 'me', 'rmse'}, optional.
             Specifies the way in which the error between the fitted and
