import warnings
import os
import numpy as np
import subprocess as sp
import re
from pathlib import Path

from menpo.image.base import normalize_pixels_range, channels_to_front
from menpo.image import Image
from menpo.base import LazyList

from ..utils import DEVNULL, _call_subprocess

<<<<<<< HEAD

_FFMPEG_CMD = lambda: str(Path(os.environ.get('MENPO_FFMPEG_CMD', 'ffmpeg')))
_FFPROBE_CMD = lambda: str(Path(os.environ.get('MENPO_FFPROBE_CMD', 'ffprobe')))


def ffmpeg_importer(filepath, normalise=True, **kwargs):
=======
def _imageio_to_menpo(imio_reader, normalize, index):
    pixels = imio_reader.get_data(index)
    pixels = channels_to_front(pixels)

    if normalize:
        return Image(normalize_pixels_range(pixels), copy=False)
    else:
        return Image(pixels, copy=False)


def ffmpeg_types():
    r"""The supported FFMPEG types.

    Returns
    -------
    supported_types : `dict`
        A dictionary of extensions to the :map:`imageio_ffmpeg_importer`.
    """
    try:
        import imageio

        # Lazy way to get all the extensions supported by imageio/FFMPEG
        ffmpeg_exts = imageio.formats['ffmpeg'].extensions
        return dict(zip(ffmpeg_exts,
                        [imageio_ffmpeg_importer] * len(ffmpeg_exts)))
    except ImportError:
        return {}


def imageio_ffmpeg_importer(filepath, asset=None, normalize=True, **kwargs):
>>>>>>> 8df15df5
    r"""
    Imports videos using the FFMPEG plugin from the imageio library. Returns a
    :map:`LazyList` that gives lazy access to the video on a per-frame basis.

    There are two important environment variables that can be set to alter
    the behaviour of this function:

        ================== ======================================
        ENV Variable       Definition
        ================== ======================================
        MENPO_FFMPEG_CMD   The path to the 'ffmpeg' executable.
        MENPO_FFPROBE_CMD  The path to the 'ffprobe' executable.
        ================== ======================================

    Parameters
    ----------
    filepath : `Path`
        Absolute filepath of the video.
<<<<<<< HEAD
    normalise : `bool`, optional
        If ``True``, normalize between 0.0 and 1.0 and convert to float. If
        ``False`` just return whatever ffmpeg imports.
=======
    asset : `object`, optional
        An optional asset that may help with loading. This is unused for this
        implementation.
    normalize : `bool`, optional
        If ``True``, normalize between 0.0 and 1.0 and convert to float. If
        ``False`` just return whatever imageio imports.
>>>>>>> 8df15df5
    \**kwargs : `dict`, optional
        Any other keyword arguments.

    Returns
    -------
    image : :map:`LazyList`
        A :map:`LazyList` containing :map:`Image` or subclasses per frame
        of the video.
    """
<<<<<<< HEAD
    reader = FFMpegVideoReader(filepath, normalize=normalise)
    ll = LazyList.init_from_index_callable(reader.__getitem__, len(reader))
    ll.fps = reader.fps

    return ll


def ffmpeg_types():
    r"""The supported FFMPEG types.

    Returns
    -------
    supported_types : `dict`
        A dictionary of extensions supported by the FFMPEG importer.
    """
    # Need to check this
    ffmpeg_exts = ['.avi', '.mp4', '.mpg', '.mpeg', '.wmv', '.mov']
    return {ext: ffmpeg_importer for ext in ffmpeg_exts}


class FFMpegVideoReader(object):
    """
    Read a video using ffmpeg and handle state to allow seeking.

    Parameters
    ----------
    filepath : `Path`
        Absolute path to the video
    normalize : `bool`, optional
        If ``True``, the resulting range of the pixels of the returned
        frames is normalized.
    """
    def __init__(self, filepath, normalize=False):
        self.filepath = filepath
        self.normalize = normalize
        self._pipe = None
        try:
            infos = video_infos_ffprobe(self.filepath)
        except:
            # Eat the exception from above as we warn about it inside
            # video_infos_ffmpeg
            infos = video_infos_ffmpeg(self.filepath)
        self.duration = infos['duration']
        self.width = infos['width']
        self.height = infos['height']
        self.n_frames = infos['n_frames']
        self.fps = infos['fps']
        # contains the index of the last read frame
        # the index is updated in _open_pipe, _read_one_frame and _trash_frames
        self.index = -1

    def _shutdown_pipe(self):
        if self._pipe is not None:
            if self._pipe.stdout:
                self._pipe.stdout.close()
            if self._pipe.stderr:
                self._pipe.stderr.close()
            if self._pipe.stdin:
                self._pipe.stdin.close()

    def __del__(self):
        r"""
        Close the pipe if open.
        """
        self._shutdown_pipe()

    def __len__(self):
        return self.n_frames

    def _open_pipe(self, frame=None):
        r"""
        Open a pipe at the time just before the specified frame

        Parameters
        ----------
        frame : `int`, optional
            If ``None``, pipe opened from the beginning of the video
            otherwise, pipe opened at the time corresponding to that frame

        Note
        ----
        Since v.2.1 of ffmpeg, this is frame-accurate
        """
        if frame is not None and frame > 0:
            time = str(frame / float(self.fps))
            command = [_FFMPEG_CMD(),
                       '-ss', time,
                       '-i', str(self.filepath),
                       '-f', 'image2pipe',
                       '-pix_fmt', 'rgb24',
                       '-vcodec', 'rawvideo', '-']
        else:
            command = [_FFMPEG_CMD(),
                       '-i', str(self.filepath),
                       '-f', 'image2pipe',
                       '-pix_fmt', 'rgb24',
                       '-vcodec', 'rawvideo', '-']
            frame = 0

        self._shutdown_pipe()
        self._pipe = sp.Popen(command, stdout=sp.PIPE, stdin=DEVNULL,
                              stderr=DEVNULL,
                              bufsize=10**8)  # Is this buffer the correct size?
        # We have not yet read the specified frame
        self.index = frame - 1

    def __iter__(self):
        r"""
        Iterate through all frames of the video in order

        Only opens the pipe once at the beginning
        """
        self._open_pipe(frame=None)
        for self.index in range(self.n_frames):
            yield self._read_one_frame()

    def __getitem__(self, index):
        r"""
        Get a specific frame from the video
        """
        # If the user is reading consecutive frames, or a frame later in the
        # video, do not reopen a pipe
        if (self._pipe is None) or (index <= self.index):
            self._open_pipe(index)
=======
    import imageio

    reader = imageio.get_reader(str(filepath), format='ffmpeg', mode='I')

    index_callable = partial(_imageio_to_menpo, reader, normalize)
    ll = LazyList.init_from_index_callable(index_callable,
                                           reader.get_length())
    ll.fps = reader.get_meta_data()['fps']

    if len(ll) != 0:
        # TODO: Remove when imageio fixes the ffmpeg importer duration/start
        # This is a bit grim but the frame->timestamp logic in imageio at
        # the moment is not very accurate and so we really need to ensure
        # that the user is returned a list they can actually index into. So
        # we just remove all the frames that we can't actually index into.
        # Remove from the front
        for start in range(len(ll)):
            if start > 10:  # Arbitrary but probably safe
                warnings.warn('Highly inaccurate frame->timestamp mapping '
                              'returned by imageio - many frames are being '
                              'dropped and thus importing may be very slow.'
                              ' Please see the documentation.')
            try:
                ll[start]
                break
            except:
                pass
>>>>>>> 8df15df5
        else:
            to_trash = index - self.index - 1
            if to_trash != 0:
                self._trash_frames(to_trash)

        return self._read_one_frame()

    def _trash_frames(self, n_frames):
        r"""
        Reads and trashes the data corresponding to ``n_frames``
        """
        _ = self._pipe.stdout.read(self.height*self.width*3*n_frames)
        self._pipe.stdout.flush()
        self.index += n_frames

    def _read_one_frame(self):
        r"""
        Reads one frame from the opened ``self._pipe`` and converts it to
        a numpy array

        Returns
        -------
        image : :map:`Image`
            Image of shape ``(self.height, self.width, 3)``
        """
        raw_data = self._pipe.stdout.read(self.height*self.width*3)
        frame = np.fromstring(raw_data, dtype=np.uint8)
        frame = frame.reshape((self.height, self.width, 3))
        frame = channels_to_front(frame)
        self._pipe.stdout.flush()
        self.index += 1

        if self.normalize:
            frame = normalize_pixels_range(frame)

        return Image(frame, copy=False)


def video_infos_ffmpeg(filepath):
    r"""
    Parses the information from a video using ffmpeg.
    Uses subprocess to get the information through a pipe.

    Parameters
    ----------
    filepath : `Path`
        absolute path to the video file which information to extract

    Returns
    -------
    infos : `dict`
        keys are width, height (size of the frames)
        duration (duration of the video in seconds)
        n_frames
    """
    warnings.warn('Estimating number of frames using ffmpeg duration which '
                  'may be inaccurate for certain types of encodings. Try '
                  'setting the MENPO_FFPROBE_CMD environment variable to '
                  'define the path to ffprobe.')

    # Read information using ffmpeg - the call below intentionally causes
    # an error about no output from FFMPEG in order to terminate faster - hence
    # reading the output from stderr.
    command = [_FFMPEG_CMD(), '-i', str(filepath), '-']
    with _call_subprocess(sp.Popen(command, stdout=DEVNULL,
                                   stderr=sp.PIPE)) as pipe:
        raw_infos = pipe.stderr.read().decode()

    # Note: we use '\d+\.?\d*' so we can match both int and float for the fps
    video_info = re.search(
        r"Video:.*(?P<width> \d+)x(?P<height>\d+).*(?P<fps> \d+\.?\d*) fps",
        raw_infos, re.DOTALL).groupdict()

    # Some videos don't have a valid duration
    time = re.search(
        r"Duration:\s(?P<hours>\d+?):(?P<minutes>\d+?):(?P<seconds>\d+\.\d+?),",
        raw_infos, re.DOTALL)
    if time is None:
        raise ValueError('Unable to determine duration for video - please '
                         'install and use ffprobe for accurate frame count '
                         'computation.')

    # Get the duration in seconds and convert size to ints
    time = time.groupdict()
    hours = float(time['hours'])
    minutes = float(time['minutes'])
    seconds = float(time['seconds'])
    duration = 60*60*hours + 60*minutes + seconds

    fps = round(float(video_info['fps']))
    n_frames = round(duration*fps)
    width = int(video_info['width'])
    height = int(video_info['height'])

    # Create the resulting dictionary
    infos = {'duration': duration, 'width': width, 'height': height,
             'n_frames': n_frames, 'fps': fps}

    return infos


def video_infos_ffprobe(filepath):
    """
    Parses the information from a video using ffprobe
    Uses subprocess to get the information through a pipe

    Parameters
    ----------
    filepath : `Path`
        Absolute path to the video file which information to extract

    Returns
    -------
    infos : `dict`
        keys are width, height (size of the frames)
        duration (duration of the video in seconds)
        n_frames
    """
    expected_keys = {'width', 'height', 'avg_frame_rate', 'duration',
                     'nb_read_frames'}

    p = sp.Popen(
        [_FFPROBE_CMD(), '-v', 'quiet',        # Quiet output
         '-count_frames',                      # Count the number of complete frames
         '-select_streams', 'v:0',             # Only show the first stream
         '-show_entries',                      # Show the entries below
         'stream=height,width,nb_read_frames,duration,avg_frame_rate',
         '-of', 'default=noprint_wrappers=1',  # Output format is just to print key=value pairs
         str(filepath)],
        stdin=sp.PIPE,
        stdout=sp.PIPE,
        stderr=sp.PIPE,
    )
    with _call_subprocess(p) as pipe:
        stdout_output = pipe.stdout.readlines()
    del p

    # Split the key=value pairs on the '='
    kv_dict = dict([v.decode().strip().split('=') for v in stdout_output])
    found_keys = set(kv_dict.keys())

    if found_keys ^ expected_keys:
        raise ValueError('Not all of the expected values were returned. '
                         'Expected {} but found {}.'.format(
            expected_keys, found_keys))

    kv_dict['n_frames'] = int(kv_dict.pop('nb_read_frames'))
    kv_dict['width'] = int(kv_dict['width'])
    kv_dict['height'] = int(kv_dict['height'])
    # Some videos may not have a valid duration
    if kv_dict['duration'] == 'N/A':
        kv_dict['duration'] = np.nan
    else:
        kv_dict['duration'] = float(kv_dict['duration'])
    fps = kv_dict.pop('avg_frame_rate').split('/')
    kv_dict['fps'] = float(fps[0]) / float(fps[1])

    return kv_dict<|MERGE_RESOLUTION|>--- conflicted
+++ resolved
@@ -11,45 +11,12 @@
 
 from ..utils import DEVNULL, _call_subprocess
 
-<<<<<<< HEAD
 
 _FFMPEG_CMD = lambda: str(Path(os.environ.get('MENPO_FFMPEG_CMD', 'ffmpeg')))
 _FFPROBE_CMD = lambda: str(Path(os.environ.get('MENPO_FFPROBE_CMD', 'ffprobe')))
 
 
-def ffmpeg_importer(filepath, normalise=True, **kwargs):
-=======
-def _imageio_to_menpo(imio_reader, normalize, index):
-    pixels = imio_reader.get_data(index)
-    pixels = channels_to_front(pixels)
-
-    if normalize:
-        return Image(normalize_pixels_range(pixels), copy=False)
-    else:
-        return Image(pixels, copy=False)
-
-
-def ffmpeg_types():
-    r"""The supported FFMPEG types.
-
-    Returns
-    -------
-    supported_types : `dict`
-        A dictionary of extensions to the :map:`imageio_ffmpeg_importer`.
-    """
-    try:
-        import imageio
-
-        # Lazy way to get all the extensions supported by imageio/FFMPEG
-        ffmpeg_exts = imageio.formats['ffmpeg'].extensions
-        return dict(zip(ffmpeg_exts,
-                        [imageio_ffmpeg_importer] * len(ffmpeg_exts)))
-    except ImportError:
-        return {}
-
-
-def imageio_ffmpeg_importer(filepath, asset=None, normalize=True, **kwargs):
->>>>>>> 8df15df5
+def ffmpeg_importer(filepath, normalize=True, **kwargs):
     r"""
     Imports videos using the FFMPEG plugin from the imageio library. Returns a
     :map:`LazyList` that gives lazy access to the video on a per-frame basis.
@@ -68,18 +35,9 @@
     ----------
     filepath : `Path`
         Absolute filepath of the video.
-<<<<<<< HEAD
-    normalise : `bool`, optional
+    normalize : `bool`, optional
         If ``True``, normalize between 0.0 and 1.0 and convert to float. If
         ``False`` just return whatever ffmpeg imports.
-=======
-    asset : `object`, optional
-        An optional asset that may help with loading. This is unused for this
-        implementation.
-    normalize : `bool`, optional
-        If ``True``, normalize between 0.0 and 1.0 and convert to float. If
-        ``False`` just return whatever imageio imports.
->>>>>>> 8df15df5
     \**kwargs : `dict`, optional
         Any other keyword arguments.
 
@@ -89,8 +47,7 @@
         A :map:`LazyList` containing :map:`Image` or subclasses per frame
         of the video.
     """
-<<<<<<< HEAD
-    reader = FFMpegVideoReader(filepath, normalize=normalise)
+    reader = FFMpegVideoReader(filepath, normalize=normalize)
     ll = LazyList.init_from_index_callable(reader.__getitem__, len(reader))
     ll.fps = reader.fps
 
@@ -214,35 +171,6 @@
         # video, do not reopen a pipe
         if (self._pipe is None) or (index <= self.index):
             self._open_pipe(index)
-=======
-    import imageio
-
-    reader = imageio.get_reader(str(filepath), format='ffmpeg', mode='I')
-
-    index_callable = partial(_imageio_to_menpo, reader, normalize)
-    ll = LazyList.init_from_index_callable(index_callable,
-                                           reader.get_length())
-    ll.fps = reader.get_meta_data()['fps']
-
-    if len(ll) != 0:
-        # TODO: Remove when imageio fixes the ffmpeg importer duration/start
-        # This is a bit grim but the frame->timestamp logic in imageio at
-        # the moment is not very accurate and so we really need to ensure
-        # that the user is returned a list they can actually index into. So
-        # we just remove all the frames that we can't actually index into.
-        # Remove from the front
-        for start in range(len(ll)):
-            if start > 10:  # Arbitrary but probably safe
-                warnings.warn('Highly inaccurate frame->timestamp mapping '
-                              'returned by imageio - many frames are being '
-                              'dropped and thus importing may be very slow.'
-                              ' Please see the documentation.')
-            try:
-                ll[start]
-                break
-            except:
-                pass
->>>>>>> 8df15df5
         else:
             to_trash = index - self.index - 1
             if to_trash != 0:
