import numpy as np

from .base import HomogFamilyAlignment
from .affine import Affine


class Similarity(Affine):
    r"""
    Specialist version of an :class:`Affine` that is guaranteed to be
    a Similarity transform.

    Parameters
    ----------
    h_matrix : (D + 1, D + 1) ndarray
        The homogeneous matrix of the similarity transform.
    """

    def __init__(self, h_matrix):
        Affine.__init__(self, h_matrix)
        #TODO check that I am a similarity transform

    def _transform_str(self):
        r"""
        A string representation explaining what this similarity transform does.

        Returns
        -------
        str : string
            String representation of transform.
        """
        header = 'Similarity decomposing into:'
        list_str = [t._transform_str() for t in self.decompose()]
        return header + reduce(lambda x, y: x + '\n' + '  ' + y, list_str, '  ')

    @classmethod
    def identity(cls, n_dims):
        return Similarity(np.eye(n_dims + 1))

    def set_h_matrix(self, value):
        raise NotImplementedError("h_matrix cannot be set on a "
                                  "Similarity transform")

    @property
    def n_parameters(self):
        r"""
        2D Similarity: 4 parameters::

            [(1 + a), -b,      tx]
            [b,       (1 + a), ty]

        3D Similarity: Currently not supported

        Returns
        -------
        4

        Raises
        ------
        DimensionalityError, NotImplementedError
            Only 2D transforms are supported.
        """
        if self.n_dims == 2:
            return 4
        elif self.n_dims == 3:
            raise NotImplementedError("3D similarity transforms cannot be "
                                      "vectorized yet.")
        else:
            raise ValueError("Only 2D and 3D Similarity transforms "
                             "are currently supported.")

    def as_vector(self):
        r"""
        Return the parameters of the transform as a 1D array. These parameters
        are parametrised as deltas from the identity warp. The parameters
        are output in the order `[a, b, tx, ty]`, given that
        `a = k cos(theta) - 1` and `b = k sin(theta)` where `k` is a
        uniform scale and `theta` is a clockwise rotation in radians.

        **2D**

        ========= ===========================================
        parameter definition
        ========= ===========================================
        a         `a = k cos(theta) - 1`
        b         `b = k sin(theta)`
        tx        Translation in `x`
        ty        Translation in `y`
        ========= ===========================================

        .. note::

            Only 2D transforms are currently supported.

        Returns
        -------
        params : (P,) ndarray
            The values that parameterise the transform.

        Raises
        ------
        DimensionalityError, NotImplementedError
            If the transform is not 2D
        """
        n_dims = self.n_dims
        if n_dims == 2:
            params = self.h_matrix - np.eye(n_dims + 1)
            # Pick off a, b, tx, ty
            params = params[:n_dims, :].flatten(order='F')
            # Pick out a, b, tx, ty
            return params[[0, 1, 4, 5]]
        elif n_dims == 3:
            raise NotImplementedError("3D similarity transforms cannot be "
                                      "vectorized yet.")
        else:
            raise ValueError("Only 2D and 3D Similarity transforms "
                             "are currently supported.")

    def from_vector_inplace(self, p):
        r"""
        Returns an instance of the transform from the given parameters,
        expected to be in Fortran ordering.

        Supports rebuilding from 2D parameter sets.

        2D Similarity: 4 parameters::

            [a, b, tx, ty]

        Parameters
        ----------
        p : (P,) ndarray
            The array of parameters.

        Raises
        ------
        DimensionalityError, NotImplementedError
            Only 2D transforms are supported.
        """
        if p.shape[0] == 4:
            homog = np.eye(3)
            homog[0, 0] += p[0]
            homog[1, 1] += p[0]
            homog[0, 1] = -p[1]
            homog[1, 0] = p[1]
            homog[:2, 2] = p[2:]
            Affine.set_h_matrix(self, homog)  # use the Affine setter cheekily
        elif p.shape[0] == 7:
            raise NotImplementedError("3D similarity transforms cannot be "
                                      "vectorized yet.")
        else:
            raise ValueError("Only 2D and 3D Similarity transforms "
                             "are currently supported.")

    def _build_pseudoinverse(self):
        return Similarity(np.linalg.inv(self.h_matrix))

    def d_dp(self, points):
        r"""
        Computes the Jacobian of the transform w.r.t the parameters.

        The Jacobian generated (for 2D) is of the form::

            x -y 1 0
            y  x 0 1

        This maintains a parameter order of::

          W(x;p) = [1 + a  -b   ] [x] + tx
                   [b      1 + a] [y] + ty

        Parameters
        ----------
        points : (n_points, n_dims) ndarray
            The set of points to calculate the jacobian for.

        Returns
        -------
<<<<<<< HEAD
        dW_dp : (N, P, D) ndarray
            A (`n_points`, `n_params`, `n_dims`) array representing
            the Jacobian of the transform.
=======

        (n_points, n_params, n_dims) ndarray
            The jacobian wrt parametrization
>>>>>>> bacd6d0b

        Raises
        ------
        DimensionalityError
            `points.n_dims != self.n_dims` or transform is not 2D
        """
        n_points, points_n_dim = points.shape
        if points_n_dim != self.n_dims:
            raise ValueError('Trying to sample jacobian in incorrect '
                             'dimensions (transform is {0}D, sampling '
                             'at {1}D)'.format(self.n_dims, points_n_dim))
        elif self.n_dims != 2:
            # TODO: implement 3D Jacobian
            raise ValueError("Only the Jacobian of a 2D similarity "
                             "transform is currently supported.")

        # prealloc the jacobian
        jac = np.zeros((n_points, self.n_parameters, self.n_dims))
        ones = np.ones_like(points)

        # Build a mask and apply it to the points to build the jacobian
        # Do this for each parameter - [a, b, tx, ty] respectively
        self._apply_jacobian_mask(jac, np.array([1, 1]), 0, points)
        self._apply_jacobian_mask(jac, np.array([-1, 1]), 1, points[:, ::-1])
        self._apply_jacobian_mask(jac, np.array([1, 0]), 2, ones)
        self._apply_jacobian_mask(jac, np.array([0, 1]), 3, ones)

        return jac

    def _apply_jacobian_mask(self, jac, param_mask, row_index, points):
        # make a mask for a single points jacobian
        full_mask = np.zeros((self.n_parameters, self.n_dims), dtype=np.bool)
        # fill the mask in for the ith axis
        full_mask[row_index] = [True, True]
        # assign the ith axis points to this mask, broadcasting over all
        # points
        jac[:, full_mask] = points * param_mask


class AlignmentSimilarity(HomogFamilyAlignment, Similarity):
    """
    Infers the similarity transform relating two vectors with the same
    dimensionality. This is simply the procrustes alignment of the
    source to the target.

    Parameters
    ----------

    source: :class:`menpo.shape.PointCloud`
        The source pointcloud instance used in the alignment

    target: :class:`menpo.shape.PointCloud`
        The target pointcloud instance used in the alignment

    rotation: boolean, optional
        If False, the rotation component of the similarity transform is not
        inferred.

        Default: True

    """
    def __init__(self, source, target, rotation=True):
        HomogFamilyAlignment.__init__(self, source, target)
        x = self._procrustes_alignment(source, target, rotation=rotation)
        Similarity.__init__(self, x.h_matrix)

    @staticmethod
    def _procrustes_alignment(source, target, rotation=True):
        r"""
        Returns the similarity transform that aligns the source to the target.
        """
        from .rotation import Rotation, optimal_rotation_matrix
        from .translation import Translation
        from .scale import UniformScale
        target_translation = Translation(-target.centre)
        centred_target = target_translation.apply(target)
        # now translate the source to the origin
        translation = Translation(-source.centre)
        # apply the translation to the source
        aligned_source = translation.apply(source)
        scale = UniformScale(target.norm() / source.norm(), source.n_dims)
        scaled_aligned_source = scale.apply(aligned_source)
        # compute the target's inverse translation
        inv_target_translation = target_translation.pseudoinverse
        if rotation:
            rotation = Rotation(optimal_rotation_matrix(scaled_aligned_source,
                                                        centred_target))
            return translation.compose_before(scale).compose_before(
                rotation).compose_before(inv_target_translation)
        else:
            return translation.compose_before(scale).compose_before(
                inv_target_translation)

    def _sync_state_from_target(self):
        similarity = self._procrustes_alignment(self.source, self.target)
        # use Affine's h_matrix setter.
        Affine.set_h_matrix(self, similarity.h_matrix)

    def copy_without_alignment(self):
        return Similarity(self.h_matrix.copy())

    def from_vector_inplace(self, p):
        r"""
        Returns an instance of the transform from the given parameters,
        expected to be in Fortran ordering.

        Supports rebuilding from 2D parameter sets.

        2D Similarity: 4 parameters::

            [a, b, tx, ty]

        Parameters
        ----------
        p : (P,) ndarray
            The array of parameters.

        Raises
        ------
        DimensionalityError, NotImplementedError
            Only 2D transforms are supported.
        """
        Similarity.from_vector_inplace(self, p)
        self._sync_target_from_state()<|MERGE_RESOLUTION|>--- conflicted
+++ resolved
@@ -175,20 +175,14 @@
 
         Returns
         -------
-<<<<<<< HEAD
-        dW_dp : (N, P, D) ndarray
-            A (`n_points`, `n_params`, `n_dims`) array representing
-            the Jacobian of the transform.
-=======
-
         (n_points, n_params, n_dims) ndarray
             The jacobian wrt parametrization
->>>>>>> bacd6d0b
 
         Raises
         ------
         DimensionalityError
             `points.n_dims != self.n_dims` or transform is not 2D
+
         """
         n_points, points_n_dim = points.shape
         if points_n_dim != self.n_dims:
