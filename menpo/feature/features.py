--- conflicted
+++ resolved
@@ -107,51 +107,6 @@
         window_width, window_unit, window_step_vertical,
         window_step_horizontal, window_step_unit, and padding to completely
         customize the HOG calculation.
-<<<<<<< HEAD
-    window_height : `float`
-        Defines the height of the window for the ImageWindowIterator
-        object. The metric unit is defined by window_unit.
-    window_width : `float`
-        Defines the width of the window for the ImageWindowIterator object.
-        The metric unit is defined by window_unit.
-    window_unit : 'blocks' or 'pixels'
-        Defines the metric unit of the window_height and window_width
-        parameters for the ImageWindowIterator object.
-    window_step_vertical : `float`
-        Defines the vertical step by which the window is moved, thus it
-        controls the features density. The metric unit is defined by
-        window_step_unit.
-    window_step_horizontal : `float`
-        Defines the horizontal step by which the window is moved, thus it
-        controls the features density. The metric unit is defined by
-        window_step_unit.
-    window_step_unit : 'pixels' or 'cells'
-        Defines the metric unit of the window_step_vertical and
-        window_step_horizontal parameters.
-    padding : `bool`
-        Enables/disables padding for the close-to-boundary windows in the
-        ImageWindowIterator object. When padding is enabled,
-        the out-of-boundary pixels are set to zero.
-    algorithm : 'dalaltriggs' or 'zhuramanan'
-        Specifies the algorithm used to compute HOGs.
-    cell_size : `float`
-        Defines the cell size in pixels. This value is set to both the width
-        and height of the cell. This option is valid for both algorithms.
-    block_size : `float`
-        Defines the block size in cells. This value is set to both the width
-        and height of the block. This option is valid only for the
-        'dalaltriggs' algorithm.
-    num_bins : float
-        Defines the number of orientation histogram bins. This option is
-        valid only for the 'dalaltriggs' algorithm.
-    signed_gradient : `bool`
-        Flag that defines whether we use signed or unsigned gradient angles.
-        This option is valid only for the 'dalaltriggs' algorithm.
-    l2_norm_clip : `float`
-        Defines the clipping value of the gradients' L2-norm. This option is
-        valid only for the 'dalaltriggs' algorithm.
-    verbose : `bool`
-=======
     window_height : `float`, optional
         Defines the height of the window for the ImageWindowIterator
         object. The metric unit is defined by window_unit.
@@ -195,7 +150,6 @@
         Defines the clipping value of the gradients' L2-norm. This option is
         valid only for the 'dalaltriggs' algorithm.
     verbose : `bool`, optional
->>>>>>> 6c417bd0
         Flag to print HOG related information.
 
     Raises
@@ -357,27 +311,16 @@
 
     Parameters
     ----------
-<<<<<<< HEAD
     pixels : `ndarray`
         The pixel data for the image, where the last axis represents the
         number of channels.
-    double_angles : `bool`
-=======
-    pixels :  `ndarray`
-        The pixel data for the image, where the last axis represents the
-        number of channels.
     double_angles : `bool`, optional
->>>>>>> 6c417bd0
         Assume that phi represents the gradient orientations. If this flag
         is disabled, the features image is the concatenation of cos(phi)
         and sin(phi), thus 2 channels. If it is enabled, the features image
         is the concatenation of cos(phi), sin(phi), cos(2*phi), sin(2*phi),
         thus 4 channels.
-<<<<<<< HEAD
-    verbose : `bool`
-=======
     verbose : `bool`, optional
->>>>>>> 6c417bd0
         Flag to print IGO related information.
 
     Raises
@@ -444,17 +387,10 @@
 
     Parameters
     ----------
-<<<<<<< HEAD
     image_data : `ndarray`
         The pixel data for the image, where the last axis represents the
         number of channels.
-    verbose : `bool`
-=======
-    image_data :  `ndarray`
-        The pixel data for the image, where the last axis represents the
-        number of channels.
     verbose : `bool`, optional
->>>>>>> 6c417bd0
         Flag to print ES related information.
 
     Raises
@@ -501,8 +437,7 @@
 
 @ndfeature
 def daisy(pixels, step=1, radius=15, rings=2, histograms=2, orientations=8,
-          normalization='l1', sigmas=None, ring_radii=None,
-          verbose=False):
+          normalization='l1', sigmas=None, ring_radii=None, verbose=False):
     r"""
     Computes a 2-dimensional Daisy features image with N*C number of channels,
     where N is the number of channels of the original image and C is the
@@ -514,19 +449,6 @@
     pixels :  ndarray
         The pixel data for the image, where the last axis represents the
         number of channels.
-<<<<<<< HEAD
-    step : `int`, Optional
-        The sampling step that defines the density of the output image.
-    radius : `int`, Optional
-        The radius (in pixels) of the outermost ring.
-    rings : `int`, Optional
-        The number of rings to be used.
-    histograms : `int`, Optional
-        The number of histograms sampled per ring.
-    orientations : `int`, Optional
-        The number of orientations (bins) per histogram.
-    normalization : [ 'l1', 'l2', 'daisy', None ], Optional
-=======
     step : `int`, optional
         The sampling step that defines the density of the output image.
     radius : `int`, optional
@@ -538,17 +460,12 @@
     orientations : `int`, optional
         The number of orientations (bins) per histogram.
     normalization : [ 'l1', 'l2', 'daisy', None ], optional
->>>>>>> 6c417bd0
         It defines how to normalize the descriptors
         If 'l1' then L1-normalization is applied at each descriptor.
         If 'l2' then L2-normalization is applied at each descriptor.
         If 'daisy' then L2-normalization is applied at individual histograms.
         If None then no normalization is employed.
-<<<<<<< HEAD
-    sigmas : 1D array of `float`, Optional
-=======
     sigmas : 1D array of `float`, optional
->>>>>>> 6c417bd0
         Standard deviation of spatial Gaussian smoothing for the centre
         histogram and for each ring of histograms. The array of sigmas should
         be sorted from the centre and out. I.e. the first sigma value defines
@@ -557,12 +474,8 @@
         overrides the following parameter.
 
             ``rings = len(sigmas) - 1``
-<<<<<<< HEAD
-    ring_radii : 1D array of `int`, Optional
-=======
 
     ring_radii : 1D array of `int`, optional
->>>>>>> 6c417bd0
         Radius (in pixels) for each ring. Specifying ring_radii overrides the
         following two parameters.
 
@@ -574,6 +487,7 @@
         histogram.
 
             ``len(ring_radii) == len(sigmas) + 1``
+
     verbose : `bool`
         Flag to print Daisy related information.
 
@@ -648,45 +562,27 @@
     pixels :  `ndarray`
         The pixel data for the image, where the last axis represents the
         number of channels.
-<<<<<<< HEAD
-    radius : `int` or `list` of `int`
-=======
     radius : `int` or `list` of `int`, optional
->>>>>>> 6c417bd0
         It defines the radius of the circle (or circles) at which the sampling
         points will be extracted. The radius (or radii) values must be greater
         than zero. There must be a radius value for each samples value, thus
         they both need to have the same length.
 
         Default: None = [1, 2, 3, 4]
-<<<<<<< HEAD
-    samples : `int` or `list` of `int`
-=======
 
     samples : `int` or `list` of `int`, optional
->>>>>>> 6c417bd0
         It defines the number of sampling points that will be extracted at each
         circle. The samples value (or values) must be greater than zero. There
         must be a samples value for each radius value, thus they both need to
         have the same length.
 
         Default: None = [8, 8, 8, 8]
+
     mapping_type : ``'u2'`` or ``'ri'`` or ``'riu2'`` or ``'none'``
         It defines the mapping type of the LBP codes. Select 'u2' for uniform-2
         mapping, 'ri' for rotation-invariant mapping, 'riu2' for uniform-2 and
         rotation-invariant mapping and 'none' to use no mapping nd only the
         decimal values instead.
-<<<<<<< HEAD
-    window_step_vertical : float
-        Defines the vertical step by which the window in the
-        ImageWindowIterator is moved, thus it controls the features density.
-        The metric unit is defined by window_step_unit.
-    window_step_horizontal : float
-        Defines the horizontal step by which the window in the
-        ImageWindowIterator is moved, thus it controls the features density.
-        The metric unit is defined by window_step_unit.
-    window_step_unit : ``'pixels'`` or ``'window'``
-=======
     window_step_vertical : `float`, optional
         Defines the vertical step by which the window in the
         ImageWindowIterator is moved, thus it controls the features density.
@@ -696,7 +592,6 @@
         ImageWindowIterator is moved, thus it controls the features density.
         The metric unit is defined by window_step_unit.
     window_step_unit : ``'pixels'`` or ``'window'``, optional
->>>>>>> 6c417bd0
         Defines the metric unit of the window_step_vertical and
         window_step_horizontal parameters for the ImageWindowIterator object.
     padding : `bool`, optional
@@ -706,11 +601,7 @@
     verbose : `bool`, optional
         Flag to print LBP related information.
     skip_checks : `bool`, optional
-<<<<<<< HEAD
-        If ``True``, will no validate any of the passed parameters.
-=======
         If ``True``, do not perform any validation of the parameters.
->>>>>>> 6c417bd0
 
     Raises
     -------
@@ -844,12 +735,6 @@
 
     Parameters
     ----------
-<<<<<<< HEAD
-    pixels : ndarray
-        Image pixels. Copied and returned unchanged.
-    """
-    return pixels.copy()
-=======
     pixels : `ndarray`
         The pixels from the image, copied and returned.
 
@@ -873,5 +758,4 @@
     """
     from menpo.visualize.widgets import features_selection
 
-    return features_selection(popup=popup)
->>>>>>> 6c417bd0
+    return features_selection(popup=popup)