--- conflicted
+++ resolved
@@ -1,9 +1,4 @@
-<<<<<<< HEAD
 from .features import (gradient, hog, es, igo, no_op, gaussian_filter,
-                       daisy)
-=======
-from .features import (gradient, hog, lbp, es, igo, no_op, gaussian_filter,
                        daisy, features_selection_widget)
->>>>>>> 1df1f87c
 from .predefined import sparse_hog, double_igo
 from .base import ndfeature, imgfeature