<<<<<<< HEAD
from .features import gradient, hog, lbp, es, igo, no_op, gaussian_filter
=======
from .features import gradient, hog, lbp, es, igo, gbp, gh, no_op
>>>>>>> 84b54d31
from .predefined import sparse_hog, double_igo
from .base import ndfeature, imgfeature<|MERGE_RESOLUTION|>--- conflicted
+++ resolved
@@ -1,7 +1,3 @@
-<<<<<<< HEAD
-from .features import gradient, hog, lbp, es, igo, no_op, gaussian_filter
-=======
-from .features import gradient, hog, lbp, es, igo, gbp, gh, no_op
->>>>>>> 84b54d31
+from .features import gradient, hog, lbp, es, igo, gbp, gh, no_op, gaussian_filter
 from .predefined import sparse_hog, double_igo
 from .base import ndfeature, imgfeature