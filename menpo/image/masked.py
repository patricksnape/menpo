--- conflicted
+++ resolved
@@ -1158,14 +1158,9 @@
             A new image where the mask is constrained by the provided
             landmarks.
         """
-<<<<<<< HEAD
-        self.mask.constrain_to_pointcloud(
-            self.landmarks[group], batch_size=batch_size,
-=======
         copy = self.copy()
         copy.mask = copy.mask.constrain_to_pointcloud(
-            copy.landmarks[group].lms, batch_size=batch_size,
->>>>>>> a1a11dc0
+            copy.landmarks[group], batch_size=batch_size,
             point_in_pointcloud=point_in_pointcloud)
         return copy
 
@@ -1205,11 +1200,7 @@
         """
         copy = self.copy()
         # get the selected pointcloud
-<<<<<<< HEAD
-        pc = self.landmarks[group]
-=======
-        pc = copy.landmarks[group].lms
->>>>>>> a1a11dc0
+        pc = copy.landmarks[group]
         # temporarily set all mask values to False
         copy.mask.pixels[:] = False
         # create a patches array of the correct size, full of True values
