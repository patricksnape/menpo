from __future__ import division
import abc
from copy import deepcopy

import numpy as np
from scipy.misc import imrotate
import scipy.linalg
import PIL.Image as PILImage
from skimage.transform import pyramid_gaussian
from skimage.transform.pyramids import _smooth

from menpo.base import Vectorizable
from menpo.landmark import Landmarkable
from menpo.transform import (Translation, NonUniformScale, UniformScale,
                             AlignmentUniformScale)
from menpo.visualize.base import Viewable, ImageViewer

from .feature import ImageFeatures
from .interpolation import scipy_interpolation


class ImageBoundaryError(ValueError):
    r"""
    Exception that is thrown when an attempt is made to crop an image beyond
    the edge of it's boundary.

    requested_min : (d,) ndarray
        The per-dimension minimum index requested for the crop
    requested_max : (d,) ndarray
        The per-dimension maximum index requested for the crop
    snapped_min : (d,) ndarray
        The per-dimension minimum index that could be used if the crop was
        constrained to the image boundaries.
    requested_max : (d,) ndarray
        The per-dimension maximum index that could be used if the crop was
        constrained to the image boundaries.
    """

    def __init__(self, requested_min, requested_max, snapped_min,
                 snapped_max):
        super(ImageBoundaryError, self).__init__()
        self.requested_min = requested_min
        self.requested_max = requested_max
        self.snapped_min = snapped_min
        self.snapped_max = snapped_max


class Image(Vectorizable, Landmarkable, Viewable):
    r"""
    An n-dimensional image.

    Images are n-dimensional homogeneous regular arrays of data. Each
    spatially distinct location in the array is referred to as a `pixel`.
    At a pixel, `k` distinct pieces of information can be stored. Each
    datum at a pixel is refereed to as being in a `channel`. All pixels in
    the image have the  same number of channels, and all channels have the
    same data-type (float).

    Parameters
    -----------
    image_data: (M, N ..., Q, C) ndarray
        Array representing the image pixels, with the last axis being
        channels.
    copy: bool, optional
        If False, the image_data will not be copied on assignment. Note that
        this will miss out on additional checks. Further note that we still
        demand that the array is C-contiguous - if it isn't, a copy will be
        generated anyway.
        In general this should only be used if you know what you are doing.

        Default False
    """

    __metaclass__ = abc.ABCMeta

    def __init__(self, image_data, copy=True):
        Landmarkable.__init__(self)
        if not copy:
            # Let's check we don't do a copy!
            image_data_handle = image_data
            self.pixels = np.require(image_data, requirements=['C'])
            if self.pixels is not image_data_handle:
                raise Warning('The copy flag was NOT honoured. '
                              'A copy HAS been made. Please ensure the data '
                              'you pass is C-contiguous.')
        else:
            image_data = np.array(image_data, copy=True, order='C')
            # This is the degenerate case whereby we can just put the extra axis
            # on ourselves
            if image_data.ndim == 2:
                image_data = image_data[..., None]
            if image_data.ndim < 2:
                raise ValueError("Pixel array has to be 2D (2D shape, implicitly "
                                 "1 channel) or 3D+ (2D+ shape, n_channels) "
                                 " - a {}D array "
                                 "was provided".format(image_data.ndim))
            self.pixels = np.require(image_data, requirements=['C'])
        # add FeatureExtraction functionality
        self.features = ImageFeatures(self)

    @classmethod
    def _init_with_channel(cls, image_data_with_channel, **kwargs):
        r"""
        Constructor that always requires the image has a
        channel on the last axis. Only used by from_vector. By default,
        just calls the constructor. Subclasses with constructors that don't
        require channel axes need to overwrite this.
        """
        return cls(image_data_with_channel, **kwargs)

    @classmethod
    def blank(cls, shape, n_channels=1, fill=0, dtype=np.float, **kwargs):
        r"""
        Returns a blank image

        Parameters
        ----------
        shape : tuple or list
            The shape of the image. Any floating point values are rounded up
            to the nearest integer.

        n_channels: int, optional
            The number of channels to create the image with

            Default: 1
        fill : int, optional
            The value to fill all pixels with

            Default: 0
        dtype: numpy datatype, optional
            The datatype of the image.

            Default: np.float
        mask: (M, N) boolean ndarray or :class:`BooleanImage`
            An optional mask that can be applied to the image. Has to have a
             shape equal to that of the image.

             Default: all True :class:`BooleanImage`

        Notes
        -----
        Subclasses of `Image` need to overwrite this method and
        explicitly call this superclass method:

            super(SubClass, cls).blank(shape,**kwargs)

        in order to appropriately propagate the SubClass type to cls.

        Returns
        -------
        blank_image : :class:`Image`
            A new image of the requested size.
        """
        # Ensure that the '+' operator means concatenate tuples
        shape = tuple(np.ceil(shape).astype(np.int))
        if fill == 0:
            pixels = np.zeros(shape + (n_channels,), dtype=dtype)
        else:
            pixels = np.ones(shape + (n_channels,), dtype=dtype) * fill
        return cls._init_with_channel(pixels, copy=False, **kwargs)

    @property
    def n_dims(self):
        r"""
        The number of dimensions in the image. The minimum possible n_dims is
        2.

        :type: int
        """
        return len(self.shape)

    @property
    def n_pixels(self):
        r"""
        Total number of pixels in the image (`prod(shape)`)

        :type: int
        """
        return self.pixels[..., 0].size

    @property
    def n_elements(self):
        r"""
        Total number of data points in the image (`prod(shape) x
        n_channels`)

        :type: int
        """
        return self.pixels.size

    @property
    def n_channels(self):
        """
        The number of channels on each pixel in the image.

        :type: int
        """
        return self.pixels.shape[-1]

    @property
    def width(self):
        r"""
        The width of the image.

        This is the width according to image semantics, and is thus the size
        of the **second** dimension.

        :type: int
        """
        return self.pixels.shape[1]

    @property
    def height(self):
        r"""
        The height of the image.

        This is the height according to image semantics, and is thus the size
        of the **first** dimension.

        :type: int
        """
        return self.pixels.shape[0]

    @property
    def shape(self):
        r"""
        The shape of the image
        (with `n_channel` values at each point).

        :type: tuple
        """
        return self.pixels.shape[:-1]

    @property
    def centre(self):
        r"""
        The geometric centre of the Image - the subpixel that is in the
        middle.

        Useful for aligning shapes and images.

        :type: (n_dims,) ndarray
        """
        # noinspection PyUnresolvedReferences
        return np.array(self.shape, dtype=np.double) / 2

    @property
    def _str_shape(self):
        if self.n_dims > 2:
            return ' x '.join(str(dim) for dim in self.shape)
        elif self.n_dims == 2:
            return '{}W x {}H'.format(self.width, self.height)

    def copy(self):
        new_image = Image(self.pixels)
        new_image.landmarks = self.landmarks
        return new_image

    def as_vector(self, keep_channels=False):
        r"""
        The vectorized form of this image.

        Parameters
        ----------
        keep_channels : bool, optional

            ========== =================================
            Value      Return shape
            ========== =================================
            `False`  (`n_pixels`  x `n_channels`,)
            `True`   (`n_pixels`, `n_channels`)
            ========== =================================

            Default: `False`

        Returns
        -------
        (shape given by keep_channels) ndarray
            Flattened representation of this image, containing all pixel
            and channel information
        """
        if keep_channels:
            return self.pixels.reshape([-1, self.n_channels])
        else:
            return self.pixels.flatten()

    def as_histogram(self, keep_channels=True, bins='unique'):
        r"""
        Histogram binning of the values of this image.

        Parameters
        ----------
        keep_channels : bool, optional
            If set to `False`, it returns a single histogram for all the
            channels of the image. If set to `True`, it returns a list of
            histograms, one for each channel.

            Default: `True`
        bins : 'unique', positive int or sequence of scalars, optional
            If set equal to 'unique', the bins of the histograms are centered
            on the unique values of each channel. If set equal to a positive
            integer, then this is the number of bins. If set equal to a
            sequence of scalars, these will be used as bins centres.

            Default: 'unique'

        Returns
        -------
        hist : array or list with n_channels arrays
            The histogram(s). If keep_channels=False, then hist is an array. If
            keep_channels=True, then hist is a list with len(hist)=n_channels.
        bin_edges : array or list with n_channels arrays
            An array or a list of arrays corresponding to the above histograms
            that store the bins' edges.
            The result in the case of list of arrays can be visualized as:

                for k in range(len(hist)):
                    plt.subplot(1,len(hist),k)
                    width = 0.7 * (bin_edges[k][1] - bin_edges[k][0])
                    center = (bin_edges[k][:-1] + bin_edges[k][1:]) / 2
                    plt.bar(center, hist[k], align='center', width=width)

        Raises
        ------
        ValueError
            Bins can be either 'unique', positive int or a sequence of scalars.
        """
        # parse options
        if isinstance(bins, str):
            if bins == 'unique':
                bins = 0
            else:
                raise ValueError("Bins can be either 'unique', positive int or"
                                 "a sequence of scalars.")
        elif isinstance(bins, int) and bins < 1:
            raise ValueError("Bins can be either 'unique', positive int or a "
                             "sequence of scalars.")
        # compute histogram
        vec = self.as_vector(keep_channels=keep_channels)
        if len(vec.shape) == 1 or vec.shape[1] == 1:
            if bins == 0:
                bins = np.unique(vec)
            hist, bin_edges = np.histogram(vec, bins=bins)
        else:
            hist = []
            bin_edges = []
            num_bins = bins
            for ch in range(vec.shape[1]):
                if bins == 0:
                    num_bins = np.unique(vec[:, ch])
                h_tmp, c_tmp = np.histogram(vec[:, ch], bins=num_bins)
                hist.append(h_tmp)
                bin_edges.append(c_tmp)
        return hist, bin_edges

    def from_vector_inplace(self, vector):
        r"""
        Takes a flattened vector and update this image by
        reshaping the vector to the correct dimensions.

        Parameters
        ----------
        vector : (`n_pixels`,) np.bool ndarray
            A vector vector of all the pixels of a BooleanImage.


        Notes
        -----
        For BooleanImage's this is rebuilding a boolean image **itself**
        from boolean values. The mask is in no way interpreted in performing
        the operation, in contrast to MaskedImage, where only the masked
        region is used in from_vector{_inplace}() and as_vector().
        """
        self.pixels = vector.reshape(self.pixels.shape)

    def _view(self, figure_id=None, new_figure=False, channels=None,
              **kwargs):
        r"""
        View the image using the default image viewer. Currently only
        supports the rendering of 2D images.

        Returns
        -------
        image_viewer : :class:`menpo.visualize.viewimage.ViewerImage`
            The viewer the image is being shown within

        Raises
        ------
        DimensionalityError
            If Image is not 2D
        """
        pixels_to_view = self.pixels
        return ImageViewer(figure_id, new_figure, self.n_dims,
                           pixels_to_view, channels=channels).render(**kwargs)

    def glyph(self, vectors_block_size=10, use_negative=False, channels=None):
        r"""
        Create glyph of a feature image. If feature_data has negative values,
        the use_negative flag controls whether there will be created a glyph of
        both positive and negative values concatenated the one on top of the
        other.

        Parameters
        ----------
        vectors_block_size: int
            Defines the size of each block with vectors of the glyph image.
        use_negative: bool
            Defines whether to take into account possible negative values of
            feature_data.
        """
        # first, choose the appropriate channels
        if channels is None:
            pixels = self.pixels[..., :4]
        elif channels != 'all':
            pixels = self.pixels[..., channels]
        else:
            pixels = self.pixels
        # compute the glyph
        negative_weights = -pixels
        scale = np.maximum(pixels.max(), negative_weights.max())
        pos = _create_feature_glyph(pixels, vectors_block_size)
        pos = pos * 255 / scale
        glyph_image = pos
        if use_negative and pixels.min() < 0:
            neg = _create_feature_glyph(negative_weights, vectors_block_size)
            neg = neg * 255 / scale
            glyph_image = np.concatenate((pos, neg))
        glyph = Image(glyph_image)
        # correct landmarks
        from menpo.transform import NonUniformScale
        image_shape = np.array(self.shape, dtype=np.double)
        glyph_shape = np.array(glyph.shape, dtype=np.double)
        nus = NonUniformScale(glyph_shape / image_shape)
        glyph.landmarks = self.landmarks
        nus.apply_inplace(glyph.landmarks)
        return glyph

    def crop(self, min_indices, max_indices,
             constrain_to_boundary=True):
        r"""
        Crops this image using the given minimum and maximum indices.
        Landmarks are correctly adjusted so they maintain their position
        relative to the newly cropped image.

        Parameters
        -----------
        min_indices: (n_dims, ) ndarray
            The minimum index over each dimension

        max_indices: (n_dims, ) ndarray
            The maximum index over each dimension

        constrain_to_boundary: boolean, optional
            If True the crop will be snapped to not go beyond this images
            boundary. If False, an ImageBoundaryError will be raised if an
            attempt is made to go beyond the edge of the image.

            Default: True

        Returns
        -------
        cropped_image : :class:`type(self)`
            This image, but cropped.

        Raises
        ------
        ValueError
            min_indices and max_indices both have to be of length n_dims.
            All max_indices must be greater than min_indices.

        ImageBoundaryError
            Raised if constrain_to_boundary is False, and an attempt is made
            to crop the image in a way that violates the image bounds.

        """
        min_indices = np.floor(min_indices)
        max_indices = np.ceil(max_indices)
        if not (min_indices.size == max_indices.size == self.n_dims):
            raise ValueError(
                "Both min and max indices should be 1D numpy arrays of"
                " length n_dims ({})".format(self.n_dims))
        elif not np.all(max_indices > min_indices):
            raise ValueError("All max indices must be greater that the min "
                             "indices")
        min_bounded = self.constrain_points_to_bounds(min_indices)
        max_bounded = self.constrain_points_to_bounds(max_indices)
        if not constrain_to_boundary and not (
                np.all(min_bounded == min_indices) or
                np.all(max_bounded == max_indices)):
            # points have been constrained and the user didn't want this -
            raise ImageBoundaryError(min_indices, max_indices,
                                     min_bounded, max_bounded)
        slices = [slice(int(min_i), int(max_i))
                  for min_i, max_i in
                  zip(list(min_bounded), list(max_bounded))]
        self.pixels = self.pixels[slices].copy()
        # update all our landmarks
        lm_translation = Translation(-min_bounded)
        lm_translation.apply_inplace(self.landmarks)
        return self

    def cropped_copy(self, min_indices, max_indices,
                     constrain_to_boundary=False):
        r"""
        Return a cropped copy of this image using the given minimum and
        maximum indices. Landmarks are correctly adjusted so they maintain
        their position relative to the newly cropped image.

        Parameters
        -----------
        min_indices: (n_dims, ) ndarray
            The minimum index over each dimension

        max_indices: (n_dims, ) ndarray
            The maximum index over each dimension

        constrain_to_boundary: boolean, optional
            If True the crop will be snapped to not go beyond this images
            boundary. If False, an ImageBoundaryError will be raised if an
            attempt is made to go beyond the edge of the image.

            Default: True

        Returns
        -------
        cropped_image : :class:`type(self)`
            A new instance of self, but cropped.


        Raises
        ------
        ValueError
            min_indices and max_indices both have to be of length n_dims.
            All max_indices must be greater than min_indices.

        ImageBoundaryError
            Raised if constrain_to_boundary is False, and an attempt is made
            to crop the image in a way that violates the image bounds.
        """
        cropped_image = deepcopy(self)
        return cropped_image.crop(min_indices, max_indices,
                                  constrain_to_boundary=constrain_to_boundary)

    def crop_to_landmarks(self, group=None, label='all', boundary=0,
                          constrain_to_boundary=True):
        r"""
        Crop this image to be bounded around a set of landmarks with an
        optional n_pixel boundary

        Parameters
        ----------
        group : string, Optional
            The key of the landmark set that should be used. If None,
            and if there is only one set of landmarks, this set will be used.

            Default: None

        label: string, Optional
            The label of of the landmark manager that you wish to use. If
            'all' all landmarks in the group are used.

            Default: 'all'

        boundary: int, Optional
            An extra padding to be added all around the landmarks bounds.

            Default: 0

        constrain_to_boundary: boolean, optional
            If True the crop will be snapped to not go beyond this images
            boundary. If False, an ImageBoundaryError will be raised if an
            attempt is made to go beyond the edge of the image.

            Default: True

        Raises
        ------
        ImageBoundaryError
            Raised if constrain_to_boundary is False, and an attempt is made
            to crop the image in a way that violates the image bounds.
        """
        pc = self.landmarks[group][label].lms
        min_indices, max_indices = pc.bounds(boundary=boundary)
        self.crop(min_indices, max_indices,
                  constrain_to_boundary=constrain_to_boundary)

    def crop_to_landmarks_proportion(self, boundary_proportion, group=None,
                                     label='all', minimum=True,
                                     constrain_to_boundary=True):
        r"""
        Crop this image to be bounded around a set of landmarks with a
        border proportional to the landmark spread or range.

        Parameters
        ----------
        boundary_proportion: float
            Additional padding to be added all around the landmarks
            bounds defined as a proportion of the landmarks' range. See
            minimum for a definition of how the range is calculated.
        group : string, Optional
            The key of the landmark set that should be used. If None,
            and if there is only one set of landmarks, this set will be used.

            Default: None

        label: string, Optional
            The label of of the landmark manager that you wish to use. If
            'all' all landmarks in the group are used.

            Default: 'all'

        minimum: bool, Optional
            If True the specified proportion is relative to the minimum
            value of the landmarks' per-dimension range; if False wrt the
            maximum value of the landmarks' per-dimension range.

            Default: True

        constrain_to_boundary: boolean, optional
            If True the crop will be snapped to not go beyond this images
            boundary. If False, an ImageBoundaryError will be raised if an
            attempt is made to go beyond the edge of the image.

            Default: True

        Raises
        ------
        ImageBoundaryError
            Raised if constrain_to_boundary is False, and an attempt is made
            to crop the image in a way that violates the image bounds.
        """
        pc = self.landmarks[group][label].lms
        if minimum:
            boundary = boundary_proportion * np.min(pc.range())
        else:
            boundary = boundary_proportion * np.max(pc.range())
        self.crop_to_landmarks(group=group, label=label, boundary=boundary,
                               constrain_to_boundary=constrain_to_boundary)

    def constrain_points_to_bounds(self, points):
        r"""
        Constrains the points provided to be within the bounds of this
        image.

        Parameters
        ----------

        points: (d,) ndarray
            points to be snapped to the image boundaries

        Returns
        -------

        bounded_points: (d,) ndarray
            points snapped to not stray outside the image edges

        """
        bounded_points = points.copy()
        # check we don't stray under any edges
        bounded_points[bounded_points < 0] = 0
        # check we don't stray over any edges
        shape = np.array(self.shape)
        over_image = (shape - bounded_points) < 0
        bounded_points[over_image] = shape[over_image]
        return bounded_points

    def warp_to(self, template_mask, transform, warp_landmarks=False,
                interpolator='scipy', **kwargs):
        r"""
        Return a copy of this image warped into a different reference space.

        Parameters
        ----------
        template_mask : :class:`menpo.image.boolean.BooleanImage`
            Defines the shape of the result, and what pixels should be
            sampled.
        transform : :class:`menpo.transform.base.Transform`
            Transform **from the template space back to this image**.
            Defines, for each True pixel location on the template, which pixel
            location should be sampled from on this image.
        warp_landmarks : bool, optional
            If `True`, warped_image will have the same landmark dictionary
            as self, but with each landmark updated to the warped position.

            Default: `False`
        interpolator : 'scipy', optional
            The interpolator that should be used to perform the warp.

            Default: 'scipy'
        kwargs : dict
            Passed through to the interpolator. See `menpo.interpolation`
            for details.

        Returns
        -------
        warped_image : type(self)
            A copy of this image, warped.
        """
        # configure the interpolator we are going to use for the warp
        # currently only scipy is supported but in the future we may have CUDA
        if interpolator == 'scipy':
            _interpolator = scipy_interpolation
        else:
            raise ValueError("Don't understand interpolator '{}': needs to "
                             "be 'scipy'".format(interpolator))

        if self.n_dims != transform.n_dims:
            raise ValueError(
                "Trying to warp a {}D image with a {}D transform "
                "(they must match)".format(self.n_dims, transform.n_dims))

        template_points = template_mask.true_indices
        points_to_sample = transform.apply(template_points)
        # we want to sample each channel in turn, returning a vector of sampled
        # pixels. Store those in a (n_pixels, n_channels) array.
        sampled_pixel_values = _interpolator(self.pixels, points_to_sample,
                                             **kwargs)
        # set any nan values to 0
        sampled_pixel_values[np.isnan(sampled_pixel_values)] = 0
        # build a warped version of the image
        warped_image = self._build_warped_image(template_mask,
                                                sampled_pixel_values)

        if warp_landmarks:
            warped_image.landmarks = self.landmarks
            transform.pseudoinverse.apply_inplace(warped_image.landmarks)
        return warped_image

    def _build_warped_image(self, template_mask, sampled_pixel_values,
                            **kwargs):
        r"""
        Builds the warped image from the template mask and
        sampled pixel values. Overridden for BooleanImage as we can't use
        the usual from_vector_inplace method. All other Image classes share
        the Image implementation.
        """
        warped_image = self.blank(template_mask.shape,
                                  n_channels=self.n_channels, **kwargs)
        warped_image.from_vector_inplace(sampled_pixel_values.ravel())
        return warped_image

    def rescale(self, scale, interpolator='scipy', round='ceil', **kwargs):
        r"""
        Return a copy of this image, rescaled by a given factor.
        Landmarks are rescaled appropriately.

        Parameters
        ----------
        scale : float or tuple
            The scale factor. If a tuple, the scale to apply to each dimension.
            If a single float, the scale will be applied uniformly across
            each dimension.
        interpolator : 'scipy', optional
            The interpolator that should be used to perform the warp.

            Default: 'scipy'
        round: {'ceil', 'floor', 'round'}
            Rounding function to be applied to floating point shapes.

            Default: 'ceil'
        kwargs : dict
            Passed through to the interpolator. See `menpo.interpolation`
            for details. Note that mode is set to nearest to avoid numerical
            issues, and cannot be changed here by the user.

        Returns
        -------
        rescaled_image : type(self)
            A copy of this image, rescaled.

        Raises
        ------
        ValueError:
            If less scales than dimensions are provided.
            If any scale is less than or equal to 0.
        """
        # Pythonic way of converting to list if we are passed a single float
        try:
            if len(scale) < self.n_dims:
                raise ValueError(
                    'Must provide a scale per dimension.'
                    '{} scales were provided, {} were expected.'.format(
                        len(scale), self.n_dims
                    )
                )
        except TypeError:  # Thrown when len() is called on a float
            scale = [scale] * self.n_dims

        # Make sure we have a numpy array
        scale = np.asarray(scale)
        for s in scale:
            if s <= 0:
                raise ValueError('Scales must be positive floats.')

        transform = NonUniformScale(scale)
        from menpo.image.boolean import BooleanImage
        # use the scale factor to make the template mask bigger
        template_mask = BooleanImage.blank(transform.apply(self.shape),
                                           round=round)
        # due to image indexing, we can't just apply the pseduoinverse
        # transform to achieve the scaling we want though!
        # Consider a 3x rescale on a 2x4 image. Looking at each dimension:
        #    H 2 -> 6 so [0-1] -> [0-5] = 5/1 = 5x
        #    W 4 -> 12 [0-3] -> [0-11] = 11/3 = 3.67x
        # => need to make the correct scale per dimension!
        shape = np.array(self.shape, dtype=np.float)
        # scale factors = max_index_after / current_max_index
        # (note that max_index = length - 1, as 0 based)
        scale_factors = (scale * shape - 1) / (shape - 1)
        inverse_transform = NonUniformScale(scale_factors).pseudoinverse
        # for rescaling we enforce that mode is nearest to avoid num. errors
        if 'mode' in kwargs:
            raise ValueError("Cannot set 'mode' kwarg on rescale - set to "
                             "'nearest' to avoid numerical errors")
        kwargs['mode'] = 'nearest'
        # Note here we pass warp_mask to warp_to. In the case of
        # Images that aren't MaskedImages this kwarg will
        # harmlessly fall through so we are fine.
        return self.warp_to(template_mask, inverse_transform,
                            warp_landmarks=True,
                            interpolator=interpolator, **kwargs)

    def rescale_to_reference_shape(self, reference_shape, group=None,
                                   label='all', interpolator='scipy',
                                   round='ceil', **kwargs):
        r"""
        Return a copy of this image, rescaled so that the scale of a
        particular group of landmarks matches the scale of the passed
        reference landmarks.

        Parameters
        ----------
        reference_shape: :class:`menpo.shape.pointcloud`
            The reference shape to which the landmarks scale will be matched
            against.
        group : string, Optional
            The key of the landmark set that should be used. If None,
            and if there is only one set of landmarks, this set will be used.

            Default: None
        label: string, Optional
            The label of of the landmark manager that you wish to use. If
            'all' all landmarks in the group are used.

            Default: 'all'
        interpolator : 'scipy' or 'c', optional
            The interpolator that should be used to perform the warp.

        round: {'ceil', 'floor', 'round'}
            Rounding function to be applied to floating point shapes.

            Default: 'ceil'
        kwargs : dict
            Passed through to the interpolator. See `menpo.interpolation`
            for details.

        Returns
        -------
        rescaled_image : type(self)
            A copy of this image, rescaled.
        """
        pc = self.landmarks[group][label].lms
        scale = AlignmentUniformScale(pc, reference_shape).as_vector()
        return self.rescale(scale, interpolator=interpolator,
                            round=round, **kwargs)

    def rescale_landmarks_to_diagonal_range(self, diagonal_range, group=None,
                                            label='all', interpolator='scipy',
                                            round='ceil', **kwargs):
        r"""
        Return a copy of this image, rescaled so that the diagonal_range of the
        bounding box containing its landmarks matches the specified diagonal_range
        range.

        Parameters
        ----------
        diagonal_range: :class:`menpo.shape.pointcloud`
            The diagonal_range range that we want the landmarks of the returned
            image to have.
        group : string, Optional
            The key of the landmark set that should be used. If None,
            and if there is only one set of landmarks, this set will be used.

            Default: None
        label: string, Optional
            The label of of the landmark manager that you wish to use. If
            'all' all landmarks in the group are used.

            Default: 'all'
        interpolator : 'scipy', optional
            The interpolator that should be used to perform the warp.

        round: {'ceil', 'floor', 'round'}
            Rounding function to be applied to floating point shapes.

            Default: 'ceil'
        kwargs : dict
            Passed through to the interpolator. See `menpo.interpolation`
            for details.

        Returns
        -------
        rescaled_image : type(self)
            A copy of this image, rescaled.
        """
        x, y = self.landmarks[group][label].lms.range()
        scale = diagonal_range / np.sqrt(x**2 + y**2)
        return self.rescale(scale, interpolator=interpolator,
                            round=round, **kwargs)

    def resize(self, shape, interpolator='scipy', **kwargs):
        r"""
        Return a copy of this image, resized to a particular shape.
        All image information (landmarks, the mask in the case of
        :class:`MaskedImage`) is resized appropriately.

        Parameters
        ----------
        shape : tuple
            The new shape to resize to.
        interpolator : 'scipy' or 'c', optional
            The interpolator that should be used to perform the warp.

            Default: 'scipy'
        kwargs : dict
            Passed through to the interpolator. See `menpo.interpolation`
            for details.

        Returns
        -------
        resized_image : type(self)
            A copy of this image, resized.

        Raises
        ------
        ValueError:
            If the number of dimensions of the new shape does not match
            the number of dimensions of the image.
        """
        shape = np.asarray(shape)
        if len(shape) != self.n_dims:
            raise ValueError(
                'Dimensions must match.'
                '{} dimensions provided, {} were expected.'.format(
                    shape.shape, self.n_dims))
        scales = shape.astype(np.float) / self.shape
        # Have to round the shape when scaling to deal with floating point
        # errors. For example, if we want (250, 250), we need to ensure that
        # we get (250, 250) even if the number we obtain is 250 to some
        # floating point inaccuracy.
        return self.rescale(scales, interpolator=interpolator,
                            round='round', **kwargs)

    def gaussian_pyramid(self, n_levels=3, downscale=2, sigma=None,
                         order=1, mode='reflect', cval=0):
        r"""
        Return the gaussian pyramid of this image. The first image of the
        pyramid will be the original, unmodified, image.

        Parameters
        ----------
        n_levels : int
            Number of levels in the pyramid. When set to -1 the maximum
            number of levels will be build.

            Default: 3

        downscale : float, optional
            Downscale factor.

            Default: 2

        sigma : float, optional
            Sigma for gaussian filter. Default is `2 * downscale / 6.0` which
            corresponds to a filter mask twice the size of the scale factor
            that covers more than 99% of the gaussian distribution.

            Default: None

        order : int, optional
            Order of splines used in interpolation of downsampling. See
            `scipy.ndimage.map_coordinates` for detail.

            Default: 1

        mode :  {'reflect', 'constant', 'nearest', 'mirror', 'wrap'}, optional
            The mode parameter determines how the array borders are handled,
            where cval is the value when mode is equal to 'constant'.

            Default: 'reflect'

        cval : float, optional
            Value to fill past edges of input if mode is 'constant'.

            Default: 0

        Returns
        -------
        image_pyramid:
            Generator yielding pyramid layers as menpo image objects.
        """
        max_layer = n_levels - 1
        pyramid = pyramid_gaussian(self.pixels, max_layer=max_layer,
                                   downscale=downscale, sigma=sigma,
                                   order=order, mode=mode, cval=cval)

        for j, image_data in enumerate(pyramid):
<<<<<<< HEAD
            image = self._init_with_channel(image_data, copy=False)
=======
            image = self.__class__(image_data, copy=False)
>>>>>>> f54da3c9

            # rescale and reassign existent landmark
            image.landmarks = self.landmarks
            transform = UniformScale(downscale ** j, self.n_dims)
            transform.pseudoinverse.apply_inplace(image.landmarks)
            yield image

    def smoothing_pyramid(self, n_levels=3, downscale=2, sigma=None,
                          mode='reflect', cval=0):
        r"""
        Return the smoothing pyramid of this image. The first image of the
        pyramid will be the original, unmodified, image.

        Parameters
        ----------
        n_levels : int
            Number of levels in the pyramid. When set to -1 the maximum
            number of levels will be build.

            Default: 3

        downscale : float, optional
            Downscale factor.

            Default: 2

        sigma : float, optional
            Sigma for gaussian filter. Default is `2 * downscale / 6.0` which
            corresponds to a filter mask twice the size of the scale factor
            that covers more than 99% of the gaussian distribution.

            Default: None

        mode :  {'reflect', 'constant', 'nearest', 'mirror', 'wrap'}, optional
            The mode parameter determines how the array borders are handled,
            where cval is the value when mode is equal to 'constant'.

            Default: 'reflect'

        cval : float, optional
            Value to fill past edges of input if mode is 'constant'.

            Default: 0

        Returns
        -------
        image_pyramid:
            Generator yielding pyramid layers as menpo image objects.
        """
        for j in range(n_levels):
            if j is 0:
                yield self
            else:
                if sigma is None:
                    sigma_aux = 2 * downscale**j / 6.0
                else:
                    sigma_aux = sigma

                image_data = _smooth(self.pixels, sigma=sigma_aux,
                                     mode=mode, cval=cval)
                image = self.__class__(image_data, copy=False)

                # rescale and reassign existent landmark
                image.landmarks = self.landmarks
                yield image

    def as_greyscale(self, mode='luminosity', channel=None):
        r"""
        Returns a greyscale version of the image. If the image does *not*
        represent a 2D RGB image, then the 'luminosity' mode will fail.

        Parameters
        ----------
        mode : {'average', 'luminosity', 'channel'}
            'luminosity' - Calculates the luminance using the CCIR 601 formula

                `Y' = 0.2989 R' + 0.5870 G' + 0.1140 B'`

            'average' - intensity is an equal average of all three channels
            'channel' - a specific channel is used

            Default 'luminosity'

        channel: int, optional
            The channel to be taken. Only used if mode is 'channel'.

            Default: None

        Returns
        -------
        greyscale_image: :class:`MaskedImage`
            A copy of this image in greyscale.
        """
        greyscale = deepcopy(self)
        if mode == 'luminosity':
            if self.n_dims != 2:
                raise ValueError("The 'luminosity' mode only works on 2D RGB"
                                 "images. {} dimensions found, "
                                 "2 expected.".format(self.n_dims))
            elif self.n_channels != 3:
                raise ValueError("The 'luminosity' mode only works on RGB"
                                 "images. {} channels found, "
                                 "3 expected.".format(self.n_channels))

            # Invert the transformation matrix to get more precise values
            T = scipy.linalg.inv(np.array([[1.0, 0.956, 0.621],
                                           [1.0, -0.272, -0.647],
                                           [1.0, -1.106, 1.703]]))
            coef = T[0, :]
            pixels = np.dot(greyscale.pixels, coef.T)
        elif mode == 'average':
            pixels = np.mean(greyscale.pixels, axis=-1)
        elif mode == 'channel':
            if channel is None:
                raise ValueError("For the 'channel' mode you have to provide"
                                 " a channel index")
            pixels = greyscale.pixels[..., channel].copy()
        else:
            raise ValueError("Unknown mode {} - expected 'luminosity', "
                             "'average' or 'channel'.".format(mode))

        greyscale.pixels = pixels[..., None]
        return greyscale

    def as_PILImage(self):
        r"""
        Return a PIL copy of the image. Scales the image by `255` and
        converts to `np.uint8`. Image must only have 1 or 3 channels and
        be two dimensional.

        Returns
        -------
        pil_image : `PILImage`
            PIL copy of image as `np.uint8`

        Raises
        ------
        ValueError if image is not 2D and 1 channel or 3 channels.
        """
        if self.n_dims != 2 or self.n_channels not in [1, 3]:
            raise ValueError('Can only convert greyscale or RGB 2D images. '
                             'Received a {} channel {}D image.'.format(
                self.n_channels, self.ndims))
        return PILImage.fromarray((self.pixels * 255).astype(np.uint8))

    def __str__(self):
        return ('{} {}D Image with {} channels'.format(
            self._str_shape, self.n_dims, self.n_channels))

    @property
    def has_landmarks_outside_bounds(self):
        """
        Indicates whether there are landmarks located outside the image bounds.

        :type: bool
        """
        if self.landmarks.has_landmarks:
            for l_group in self.landmarks:
                pc = l_group[1].lms.points
                if np.any(np.logical_or(self.shape - pc < 1, pc < 0)):
                    return True
        return False

    def constrain_landmarks_to_bounds(self):
        r"""
        Move landmarks that are located outside the image bounds on the bounds.
        """
        if self.has_landmarks_outside_bounds:
            for l_group in self.landmarks:
                l = self.landmarks[l_group[0]]
                for k in range(l.lms.points.shape[1]):
                    tmp = l.lms.points[:, k]
                    tmp[tmp < 0] = 0
                    tmp[tmp > self.shape[k] - 1] = self.shape[k] - 1
                    l.lms.points[:, k] = tmp
                self.landmarks[l_group[0]] = l


def _create_feature_glyph(features, vbs):
    r"""
    Create glyph of feature pixels.

    Parameters
    ----------
    feature_type : (N, D) ndarray
        The feature pixels to use.
    vbs: int
        Defines the size of each block with vectors of the glyph image.
    """
    # vbs = Vector block size
    num_bins = features.shape[2]
    # construct a "glyph" for each orientation
    block_image_temp = np.zeros((vbs, vbs))
    # Create a vertical line of ones, to be the first vector
    block_image_temp[:, round(vbs / 2) - 1:round(vbs / 2) + 1] = 1
    block_im = np.zeros((block_image_temp.shape[0],
                         block_image_temp.shape[1],
                         num_bins))
    # First vector as calculated above
    block_im[:, :, 0] = block_image_temp
    # Number of bins rotations to create an 'asterisk' shape
    for i in range(1, num_bins):
        block_im[:, :, i] = imrotate(block_image_temp, -i * vbs)

    # make pictures of positive feature_data by adding up weighted glyphs
    features[features < 0] = 0
    glyph_im = np.sum(block_im[None, None, :, :, :] *
                      features[:, :, None, None, :], axis=-1)
    glyph_im = np.bmat(glyph_im.tolist())
    return glyph_im
<|MERGE_RESOLUTION|>--- conflicted
+++ resolved
@@ -1005,11 +1005,7 @@
                                    order=order, mode=mode, cval=cval)
 
         for j, image_data in enumerate(pyramid):
-<<<<<<< HEAD
-            image = self._init_with_channel(image_data, copy=False)
-=======
             image = self.__class__(image_data, copy=False)
->>>>>>> f54da3c9
 
             # rescale and reassign existent landmark
             image.landmarks = self.landmarks
