<<<<<<< HEAD
=======
from collections import Sized
from .helpers import (figure_options, format_figure_options, channel_options,
                      format_channel_options, update_channel_options,
                      landmark_options, format_landmark_options,
                      update_landmark_options, info_print, format_info_print,
                      animation_options, format_animation_options,
                      save_figure_options, format_save_figure_options)
>>>>>>> c50d0a8c
from IPython.html.widgets import (PopupWidget, ContainerWidget, TabWidget,
                                  RadioButtonsWidget, ButtonWidget)
from IPython.display import display, clear_output
<<<<<<< HEAD
import matplotlib.pylab as plt
=======
from menpo.visualize.viewmatplotlib import MatplotlibSubplots
>>>>>>> c50d0a8c
import numpy as np

from menpo.visualize.viewmatplotlib import MatplotlibSubplots

from .helpers import (channel_options, format_channel_options,
                      update_channel_options,
                      landmark_options, format_landmark_options,
                      update_landmark_options, info_print, format_info_print,
                      animation_options, format_animation_options,
                      save_figure_options, format_save_figure_options,
                      features_options, format_features_options)
from .lowlevelhelpers import (logo, format_logo, figure_options,
                              format_figure_options)

# This glyph import is called frequently during visualisation, so we ensure
# that we only import it once
glyph = None


def _bullet_text(line):
    r"""
    Take a single line and wrap it in a latex bullet string.

    Parameters
    ----------
    line : `str`
        Single line of text

    Returns
    -------
    bullet_line : `str`
        Text wrapped in a bullet latex and verbatim.
    """
    return r'\bullet~\texttt{{{}}}'.format(line)


def _split_wall_of_text(wall):
    r""""
    Take a raw string of text and split it in to a list of lines split on the
    new line symbol. Discards any lines that are empty strings (strips white
    space from the left and right before discarding).

    Parameters
    ----------
    wall : `str`
        A multiline raw string.

    Returns
    -------
    lines : `list` of `str`
        List of strings not including empty strings
    """
    return filter(lambda x: x.strip(), wall.split('\n'))


def _join_bullets_as_latex_math(bullets):
    r""""
    Take a list of lines (wrapped in math mode latex commands) and re-join then
    using the latex new line command (wrapped in math mode).

    Parameters
    ----------
    bullets : `list` of `str`
        List of lines containing latex math commands

    Returns
    -------
    latex_string : `str`
        Single string wrapped in latex math mode '$...$'
    """
    return r'${}$'.format(r'\\'.join(bullets))


def _raw_info_string_to_latex(raw):
    r""""
    A raw string of multiple lines converted into a single math latex command
    containing multiple bullet points.

    Parameters
    ----------
    raw : `str`
        Multiline raw string

    Returns
    -------
    info_str : `str`
        Latex math mode string containing multiple bullet points. Each new line
        is converted to a bullet point.
    """
    lines = _split_wall_of_text(raw)
    bullets = map(lambda x: _bullet_text(x), lines)
    return _join_bullets_as_latex_math(bullets)


def visualize_images(images, figure_size=(7, 7), popup=False,
                     images_browser_style='buttons', **kwargs):
    r"""
    Widget that allows browsing through a list of images.

    Parameters
    -----------
    images : `list` of :map:`Image` or subclass
        The list of images to be displayed. Note that the images can have
        different attributes between them, i.e. different landmark groups and
        labels, different number of channels etc.

    figure_size : (`int`, `int`), optional
        The initial size of the plotted figures.

    popup : `boolean`, optional
        If enabled, the widget will appear as a popup window.

    images_browser_style : ``buttons`` or ``slider``, optional
        It defines whether the selector of the images will have the form of
        plus/minus buttons or a slider.

    kwargs : `dict`, optional
        Passed through to the viewer.
    """
    from menpo.image import MaskedImage
    import matplotlib.pyplot as plt

    # make sure that images is a list even with one image member
    if not isinstance(images, Sized):
        images = [images]

    # find number of images
    n_images = len(images)

    # find initial groups and labels that will be passed to the landmark options
    # widget creation
    first_has_landmarks = images[0].landmarks.n_groups != 0
    if first_has_landmarks:
        initial_groups_keys, initial_labels_keys = \
            _extract_groups_labels(images[0])
    else:
        initial_groups_keys = [' ']
        initial_labels_keys = [[' ']]

    # define plot function
    def plot_function(name, value):
        # clear current figure, but wait until the new data to be displayed are
        # generated
        clear_output(wait=True)

        # get selected image number
        im = 0
        if n_images > 1:
            im = image_number_wid.selected_index

        # update info text widget
        image_has_landmarks = images[im].landmarks.n_groups != 0
        image_is_masked = isinstance(images[im], MaskedImage)
        update_info(images[im], image_is_masked, image_has_landmarks,
                    landmark_options_wid.group)

        # get the current figure id
        figure_id = save_figure_wid.figure_id

        # show image with selected options
        new_figure_id = _plot_figure(
            image=images[im], figure_id=figure_id, image_enabled=True,
            landmarks_enabled=landmark_options_wid.landmarks_enabled,
            image_is_masked=channel_options_wid.image_is_masked,
            masked_enabled=(channel_options_wid.masked_enabled and
                            image_is_masked),
            channels=channel_options_wid.channels,
            glyph_enabled=channel_options_wid.glyph_enabled,
            glyph_block_size=channel_options_wid.glyph_block_size,
            glyph_use_negative=channel_options_wid.glyph_use_negative,
            sum_enabled=channel_options_wid.sum_enabled,
            groups=[landmark_options_wid.group],
            with_labels=[landmark_options_wid.with_labels],
            groups_colours=dict(), subplots_enabled=False,
            subplots_titles=dict(), image_axes_mode=True,
            legend_enabled=landmark_options_wid.legend_enabled,
            numbering_enabled=landmark_options_wid.numbering_enabled,
            x_scale=figure_options_wid.x_scale,
            y_scale=figure_options_wid.x_scale,
            axes_visible=figure_options_wid.axes_visible,
            figure_size=figure_size, **kwargs)

        # save the current figure id
        save_figure_wid.figure_id = new_figure_id

    # define function that updates info text
    def update_info(image, image_is_masked, image_has_landmarks, group):
        # Prepare masked (or non-masked) string
        masked_str = 'Masked Image' if image_is_masked else 'Image'
        # Display masked pixels if image is masked
        masked_pixels_str = (r'{} masked pixels (attached mask {:.1%} true)'.
                             format(image.n_true_pixels(),
                                    image.mask.proportion_true())
                             if image_is_masked else '')
        # Display number of landmarks if image is landmarked
        landmarks_str = (r'{} landmark points.'.
                         format(image.landmarks[group].lms.n_points)
                         if image_has_landmarks else '')
        path_str = image.path if hasattr(image, 'path') else 'NO PATH'

        # Create info string
        info_txt = r"""
             {} of size {} with {} channel{}
             {}
             {}
             min={:.3f}, max={:.3f}
             {}
        """.format(masked_str, image._str_shape, image.n_channels,
                   's' * (image.n_channels > 1), path_str, masked_pixels_str,
                   image.pixels.min(), image.pixels.max(), landmarks_str)

        # update info widget text
        info_wid.children[1].value = _raw_info_string_to_latex(info_txt)

    # create options widgets
    channel_options_wid = channel_options(images[0].n_channels,
                                          isinstance(images[0], MaskedImage),
                                          plot_function,
                                          masked_default=False,
                                          toggle_show_default=True,
                                          toggle_show_visible=False)
    # The landmarks checkbox default value if the first image doesn't have
    # landmarks
    landmark_options_wid = landmark_options(
        initial_groups_keys, initial_labels_keys, plot_function,
        toggle_show_default=True, landmarks_default=first_has_landmarks,
        legend_default=True, numbering_default=False, toggle_show_visible=False)
    # if only a single image is passed in and it doesn't have landmarks, then
    # landmarks checkbox should be disabled
    landmark_options_wid.children[1].children[0].disabled = \
        not first_has_landmarks
    figure_options_wid = figure_options(plot_function, scale_default=1.,
                                        show_axes_default=False,
                                        toggle_show_default=True,
                                        figure_scale_bounds=(0.1, 2),
                                        figure_scale_step=0.1,
                                        figure_scale_visible=True,
                                        toggle_show_visible=False)
    info_wid = info_print(toggle_show_default=True,
                          toggle_show_visible=False)
    initial_figure_id = plt.figure()
    save_figure_wid = save_figure_options(initial_figure_id,
                                          toggle_show_default=True,
                                          toggle_show_visible=False)

    # define function that updates options' widgets state
    def update_widgets(name, value):
        # get new groups and labels, update landmark options and format them
        group_keys, labels_keys = _extract_groups_labels(images[value])
        update_landmark_options(landmark_options_wid, group_keys,
                                labels_keys, plot_function)
        format_landmark_options(landmark_options_wid, container_padding='6px',
                                container_margin='6px',
                                container_border='1px solid black',
                                toggle_button_font_weight='bold',
                                border_visible=False)

        # update channel options
        update_channel_options(channel_options_wid,
                               n_channels=images[value].n_channels,
                               image_is_masked=isinstance(images[value],
                                                          MaskedImage))

    # create final widget
    if n_images > 1:
        # image selection slider
        image_number_wid = animation_options(
            index_min_val=0, index_max_val=n_images-1,
            plot_function=plot_function, update_function=update_widgets,
            index_step=1, index_default=0,
            index_description='Image Number', index_minus_description='<',
            index_plus_description='>', index_style=images_browser_style,
            index_text_editable=True, loop_default=True, interval_default=0.3,
            toggle_show_title='Image Options', toggle_show_default=True,
            toggle_show_visible=False)

        # final widget
        cont_wid = TabWidget(children=[info_wid, channel_options_wid,
                                       landmark_options_wid,
                                       figure_options_wid, save_figure_wid])
        wid = ContainerWidget(children=[image_number_wid, cont_wid])
        button_title = 'Images Menu'
    else:
        # final widget
        wid = TabWidget(children=[info_wid, channel_options_wid,
                                  landmark_options_wid, figure_options_wid,
                                  save_figure_wid])
        button_title = 'Image Menu'
    # create popup widget if asked
    if popup:
        wid = PopupWidget(children=[wid], button_text=button_title)

    # display final widget
    display(wid)

    # set final tab titles
    tab_titles = ['Image info', 'Channels options', 'Landmarks options',
                  'Figure options', 'Save figure']
    if popup:
        if n_images > 1:
            for (k, tl) in enumerate(tab_titles):
                wid.children[0].children[1].set_title(k, tl)
        else:
            for (k, tl) in enumerate(tab_titles):
                wid.children[0].set_title(k, tl)
    else:
        if n_images > 1:
            for (k, tl) in enumerate(tab_titles):
                wid.children[1].set_title(k, tl)
        else:
            for (k, tl) in enumerate(tab_titles):
                wid.set_title(k, tl)

    # align-start the image number widget and the rest
    if n_images > 1:
        wid.add_class('align-start')

    # format options' widgets
    if n_images > 1:
        format_animation_options(image_number_wid, index_text_width='1.0cm',
                                 container_padding='6px',
                                 container_margin='6px',
                                 container_border='1px solid black',
                                 toggle_button_font_weight='bold',
                                 border_visible=False)
    format_channel_options(channel_options_wid, container_padding='6px',
                           container_margin='6px',
                           container_border='1px solid black',
                           toggle_button_font_weight='bold',
                           border_visible=False)
    format_landmark_options(landmark_options_wid, container_padding='6px',
                            container_margin='6px',
                            container_border='1px solid black',
                            toggle_button_font_weight='bold',
                            border_visible=False)
    format_figure_options(figure_options_wid, container_padding='6px',
                          container_margin='6px',
                          container_border='1px solid black',
                          toggle_button_font_weight='bold',
                          border_visible=False)
    format_info_print(info_wid, font_size_in_pt='9pt', container_padding='6px',
                      container_margin='6px',
                      container_border='1px solid black',
                      toggle_button_font_weight='bold', border_visible=False)
    format_save_figure_options(save_figure_wid, container_padding='6px',
                               container_margin='6px',
                               container_border='1px solid black',
                               toggle_button_font_weight='bold',
                               tab_top_margin='0cm', border_visible=False)

    # update widgets' state for image number 0
    update_widgets('', 0)

    # Reset value to trigger initial visualization
    landmark_options_wid.children[1].children[1].value = False


def visualize_shapes(shapes, figure_size=(7, 7), popup=False,
                     images_browser_style='buttons', **kwargs):
    r"""
    Widget that allows browsing through a list of shapes.

    Parameters
    -----------
    shapes : `list` of :map:`LandmarkManager` or subclass
        The list of shapes to be displayed. Note that the shapes can have
        different attributes between them, i.e. different landmark groups and
        labels etc.

    figure_size : (`int`, `int`), optional
        The initial size of the plotted figures.

    popup : `boolean`, optional
        If enabled, the widget will appear as a popup window.

    images_browser_style : ``buttons`` or ``slider``, optional
        It defines whether the selector of the images will have the form of
        plus/minus buttons or a slider.

    kwargs : `dict`, optional
        Passed through to the viewer.
    """
    import matplotlib.pyplot as plt

    # make sure that shapes is a list even with one shape member
    if not isinstance(shapes, list):
        shapes = [shapes]

    # find number of shapes
    n_shapes = len(shapes)

    # find initial groups and labels that will be passed to the landmark options
    # widget creation
    first_has_landmarks = shapes[0].n_groups != 0
    if first_has_landmarks:
        initial_groups_keys, initial_labels_keys = \
            _exrtact_group_labels_landmarks(shapes[0])
    else:
        initial_groups_keys = [' ']
        initial_labels_keys = [[' ']]

    # Define plot function
    def plot_function(name, value):
        # clear current figure, but wait until the new data to be displayed are
        # generated
        clear_output(wait=True)

        # get params
        s = 0
        if n_shapes > 1:
            s = image_number_wid.selected_index
        axis_mode = axes_mode_wid.value
        x_scale = figure_options_wid.x_scale
        y_scale = figure_options_wid.y_scale
        axes_visible = figure_options_wid.axes_visible

        # get the current figure id
        figure_id = plt.figure(save_figure_wid.figure_id.number)

        # plot
        if (landmark_options_wid.landmarks_enabled and
                    landmark_options_wid.group != ' '):
            # invert axis if image mode is enabled
            if axis_mode == 1:
                plt.gca().invert_yaxis()

            # plot
            shapes[s].view(
                group=landmark_options_wid.group,
                with_labels=landmark_options_wid.with_labels,
                image_view=axis_mode == 1,
                render_legend=landmark_options_wid.legend_enabled,
                render_numbering=landmark_options_wid.numbering_enabled,
                **kwargs)
            # axis visibility
            plt.gca().axis('equal')
            # set figure size
            plt.gcf().set_size_inches([x_scale, y_scale] *
                                      np.asarray(figure_size))
            # turn axis on/off
            if not axes_visible:
                plt.axis('off')
            plt.show()

        # save the current figure id
        save_figure_wid.figure_id = figure_id

        # info_wid string
        if landmark_options_wid.group != ' ':
            info_txt = r"""
                {} landmark points.
                Shape range: {:.1f} x {:.1f}.
                Shape centre: {:.1f} x {:.1f}.
                Shape norm is {:.2f}.
            """.format(shapes[s][landmark_options_wid.group][None].n_points,
                       shapes[s][landmark_options_wid.group][None].range()[0],
                       shapes[s][landmark_options_wid.group][None].range()[1],
                       shapes[s][landmark_options_wid.group][None].centre()[0],
                       shapes[s][landmark_options_wid.group][None].centre()[1],
                       shapes[s][landmark_options_wid.group][None].norm())
        else:
            info_txt = "There are no landmarks."

        info_wid.children[1].value = _raw_info_string_to_latex(info_txt)

    # create options widgets
    # The landmarks checkbox default value if the first image doesn't have
    # landmarks
    landmark_options_wid = landmark_options(
        initial_groups_keys, initial_labels_keys, plot_function,
        toggle_show_default=True, landmarks_default=first_has_landmarks,
        legend_default=True, numbering_default=False, toggle_show_visible=False)
    # if only a single image is passed in and it doesn't have landmarks, then
    # landmarks checkbox should be disabled
    landmark_options_wid.children[1].children[0].disabled = \
        not first_has_landmarks
    figure_options_wid = figure_options(plot_function, scale_default=1.,
                                        show_axes_default=False,
                                        toggle_show_default=True,
                                        toggle_show_visible=False)
    axes_mode_wid = RadioButtonsWidget(values={'Image': 1, 'Point cloud': 2},
                                       description='Axes mode:', value=1)
    axes_mode_wid.on_trait_change(plot_function, 'value')
    ch = list(figure_options_wid.children)
    ch.insert(3, axes_mode_wid)
    figure_options_wid.children = ch
    info_wid = info_print(toggle_show_default=True, toggle_show_visible=False)
    initial_figure_id = plt.figure()
    save_figure_wid = save_figure_options(initial_figure_id,
                                          toggle_show_default=True,
                                          toggle_show_visible=False)

    # define function that updates options' widgets state
    def update_widgets(name, value):
        # get new groups and labels, update landmark options and format them
        group_keys, labels_keys = _exrtact_group_labels_landmarks(shapes[value])
        update_landmark_options(landmark_options_wid, group_keys,
                                labels_keys, plot_function)
        format_landmark_options(landmark_options_wid, container_padding='6px',
                                container_margin='6px',
                                container_border='1px solid black',
                                toggle_button_font_weight='bold',
                                border_visible=False)

    # create final widget
    if n_shapes > 1:
        # image selection slider
        image_number_wid = animation_options(
            index_min_val=0, index_max_val=n_shapes-1,
            plot_function=plot_function, update_function=update_widgets,
            index_step=1, index_default=0,
            index_description='Shape Number', index_minus_description='<',
            index_plus_description='>', index_style=images_browser_style,
            index_text_editable=True, loop_default=True, interval_default=0.3,
            toggle_show_title='Shape Options', toggle_show_default=True,
            toggle_show_visible=False)

        # final widget
        cont_wid = TabWidget(children=[info_wid, landmark_options_wid,
                                       figure_options_wid, save_figure_wid])
        wid = ContainerWidget(children=[image_number_wid, cont_wid])
        button_title = 'Shapes Menu'
    else:
        # final widget
        wid = TabWidget(children=[info_wid, landmark_options_wid,
                                  figure_options_wid, save_figure_wid])
        button_title = 'Shape Menu'
    # create popup widget if asked
    if popup:
        wid = PopupWidget(children=[wid], button_text=button_title)

    # display final widget
    display(wid)

    # set final tab titles
    tab_titles = ['Shape info', 'Landmarks options', 'Figure options',
                  'Save figure']
    if popup:
        if n_shapes > 1:
            for (k, tl) in enumerate(tab_titles):
                wid.children[0].children[1].set_title(k, tl)
        else:
            for (k, tl) in enumerate(tab_titles):
                wid.children[0].set_title(k, tl)
    else:
        if n_shapes > 1:
            for (k, tl) in enumerate(tab_titles):
                wid.children[1].set_title(k, tl)
        else:
            for (k, tl) in enumerate(tab_titles):
                wid.set_title(k, tl)

    # align-start the image number widget and the rest
    if n_shapes > 1:
        wid.add_class('align-start')

    # format options' widgets
    if n_shapes > 1:
        format_animation_options(image_number_wid, index_text_width='1.0cm',
                                 container_padding='6px',
                                 container_margin='6px',
                                 container_border='1px solid black',
                                 toggle_button_font_weight='bold',
                                 border_visible=False)
    format_landmark_options(landmark_options_wid, container_padding='6px',
                            container_margin='6px',
                            container_border='1px solid black',
                            toggle_button_font_weight='bold',
                            border_visible=False)
    format_figure_options(figure_options_wid, container_padding='6px',
                          container_margin='6px',
                          container_border='1px solid black',
                          toggle_button_font_weight='bold',
                          border_visible=False)
    format_info_print(info_wid, font_size_in_pt='9pt', container_padding='6px',
                      container_margin='6px',
                      container_border='1px solid black',
                      toggle_button_font_weight='bold', border_visible=False)
    format_save_figure_options(save_figure_wid, container_padding='6px',
                               container_margin='6px',
                               container_border='1px solid black',
                               toggle_button_font_weight='bold',
                               tab_top_margin='0cm', border_visible=False)

    # update widgets' state for image number 0
    update_widgets('', 0)

    # Reset value to trigger initial visualization
    landmark_options_wid.children[1].children[1].value = False


def features_selection(popup=True):
    r"""
    Widget that allows selecting a features function and its options. The
    widget supports all features from `menpo.feature` and has a preview tab.
    It returns a list of length one with the selected features function closure.

    Parameters
    -----------
    popup : `boolean`, optional
        If enabled, the widget will appear as a popup window.

    Returns
    -------
    features_function : `list` of length 1
        The function closure of the features function using `functools.partial`.
    """
    # Create sub-widgets
    logo_wid = logo()
    features_options_wid = features_options(toggle_show_default=True,
                                            toggle_show_visible=False)
    features_wid = ContainerWidget(children=[logo_wid, features_options_wid])
    select_but = ButtonWidget(description='Select')

    # Create final widget
    if popup:
        wid = PopupWidget(children=[features_wid, select_but],
                          button_text='Features Selection')
    else:
        wid = ContainerWidget(children=[features_wid, select_but])

    # function for select button
    def select_function(name):
        wid.close()
        output.pop(0)
        output.append(features_options_wid.function)
    select_but.on_click(select_function)

    # Display widget
    display(wid)

    # Format widgets
    format_features_options(features_options_wid, border_visible=True)
    format_logo(logo_wid, border_visible=False)
    # set popup width
    if popup:
        wid.set_css({
            'width': '13cm'}, selector='modal')
    # align logo at the end
    features_wid.add_class('align-end')
    # align select button at the centre
    wid.add_class('align-center')

    # Initialize output with empty list. It needs to be a list so that
    # it's mutable and synchronizes with frontend.
    output = [features_options_wid.function]

    return output


def _plot_figure(image, figure_id, image_enabled, landmarks_enabled,
                 image_is_masked, masked_enabled, channels, glyph_enabled,
                 glyph_block_size, glyph_use_negative, sum_enabled, groups,
                 with_labels, groups_colours, subplots_enabled, subplots_titles,
                 image_axes_mode, legend_enabled, numbering_enabled, x_scale,
                 y_scale, axes_visible, figure_size, **kwargs):
    r"""
    Helper function that plots an object given a set of selected options.

    Parameters
    -----------
    image : :map:`Image` or subclass
       The image to be displayed.

    figure_id : matplotlib.pyplot.Figure instance
        The handle of the figure to be saved.

    image_enabled : `bool`
        Flag that determines whether to display the image.

    landmarks_enabled : `bool`
        Flag that determines whether to display the landmarks.

    image_is_masked : `bool`
        If True, image is an instance of :map:`MaskedImage`.
        If False, image is an instance of :map:`Image`.

    masked_enabled : `bool`
        If True and the image is an instance of :map:`MaskedImage`, then only
        the masked pixels will be displayed.

    channels : `int` or `list` of `int`
        The image channels to be displayed.

    glyph_enabled : `bool`
        Defines whether to display the image as glyph or not.

    glyph_block_size : `int`
        The size of the glyph's blocks.

    glyph_use_negative : `bool`
        Whether to use the negative hist values.

    sum_enabled : `bool`
        If true, the image will be displayed as glyph with glyph_block_size=1,
        thus the sum of the image's selected channels.

    groups : `list` of `str`
        A list of the landmark groups to be displayed.

    with_labels : `list` of `list` of `str`
        The labels to be displayed for each group in groups.

    groups_colours : `dict` of `str`
        A dictionary that defines a colour for each of the groups, e.g.
        subplots_titles[groups[0]] = 'b'
        subplots_titles[groups[1]] = 'r'

    subplots_enabled : `bool`
        Flag that determines whether to plot all selected landmark groups in a
        single axes object or in subplots.

    subplots_titles : `dict` of `str`
        A dictionary that defines a subplot title for each of the groups, e.g.
        subplots_titles[groups[0]] = 'first group'
        subplots_titles[groups[1]] = 'second group'

    image_axes_mode : `bool`
        If True, then the point clouds are plotted with the axes in the image
        mode.

    legend_enabled : `bool`
        Flag that determines whether to show the legend for the landmarks.

    numbering_enabled : `bool`
        Flag that determines whether to show the numbering for the landmarks.

    x_scale : `float`
        The scale of x axis.

    y_scale : `float`
        The scale of y axis.

    axes_visible : `bool`
        If False, the figure's axes will be invisible.

    figure_size : (`int`, `int`)
        The size of the plotted figures.

    kwargs : `dict`, optional
        Passed through to the viewer.
    """
    import matplotlib.pyplot as plt

    global glyph
    if glyph is None:
        from menpo.visualize.image import glyph

    # select figure
    figure_id = plt.figure(figure_id.number)

    # plot
    if image_enabled:
        # image will be displayed
        if landmarks_enabled and len(groups) > 0:
            # there are selected landmark groups and they will be displayed
            if subplots_enabled:
                # calculate subplots structure
                subplots = MatplotlibSubplots()._subplot_layout(len(groups))
            # show image with landmarks
            for k, group in enumerate(groups):
                if subplots_enabled:
                    # create subplot
                    plt.subplot(subplots[0], subplots[1], k + 1)
                    if legend_enabled:
                        # set subplot's title
                        plt.title(subplots_titles[group])
                    if not axes_visible:
                        # turn axes on/off
                        plt.axis('off')
                if image_is_masked:
                    if glyph_enabled or sum_enabled:
                        # image, landmarks, masked, glyph
                        glyph(image, vectors_block_size=glyph_block_size,
                              use_negative=glyph_use_negative,
                              channels=channels).\
                            view_landmarks(group=group,
                                           with_labels=with_labels[k],
                                           render_legend=(legend_enabled
                                                          and not subplots_enabled),
                                           render_numbering=numbering_enabled,
                                           obj_view_kwargs={'masked':masked_enabled},
                                           lmark_view_kwargs=kwargs)
                    else:
                        # image, landmarks, masked, not glyph
                        image.view_landmarks(group=group,
                                             with_labels=with_labels[k],
                                             render_legend=(legend_enabled
                                                            and not subplots_enabled),
                                             render_numbering=numbering_enabled,
                                             obj_view_kwargs={'channels':channels,
                                                              'masked': masked_enabled},
                                             lmark_view_kwargs=kwargs)
                else:
                    if glyph_enabled or sum_enabled:
                        # image, landmarks, not masked, glyph
                        glyph(image, vectors_block_size=glyph_block_size,
                              use_negative=glyph_use_negative,
                              channels=channels).\
                            view_landmarks(group=group,
                                           with_labels=with_labels[k],
                                           render_legend=(legend_enabled
                                                          and not subplots_enabled),
                                           render_numbering=numbering_enabled,
                                           lmark_view_kwargs=kwargs)
                    else:
                        # image, landmarks, not masked, not glyph
                        image.view_landmarks(group=group,
                                             with_labels=with_labels[k],
                                             render_legend=(legend_enabled
                                                            and not subplots_enabled),
                                             render_numbering=numbering_enabled,
                                             obj_view_kwargs={'channels':channels},
                                             lmark_view_kwargs=kwargs)
        else:
            # either there are not any landmark groups selected or they won't
            # be displayed
            if image_is_masked:
                if glyph_enabled or sum_enabled:
                    # image, not landmarks, masked, glyph
                    glyph(image, vectors_block_size=glyph_block_size,
                          use_negative=glyph_use_negative, channels=channels).\
                        view(masked=masked_enabled, **kwargs)
                else:
                    # image, not landmarks, masked, not glyph
                    image.view(masked=masked_enabled, channels=channels,
                               **kwargs)
            else:
                if glyph_enabled or sum_enabled:
                    # image, not landmarks, not masked, glyph
                    glyph(image, vectors_block_size=glyph_block_size,
                          use_negative=glyph_use_negative, channels=channels).\
                        view(**kwargs)
                else:
                    # image, not landmarks, not masked, not glyph
                    image.view(channels=channels, **kwargs)
    else:
        # image won't be displayed
        if landmarks_enabled and len(groups) > 0:
            # there are selected landmark groups and they will be displayed
            if subplots_enabled:
                # calculate subplots structure
                subplots = MatplotlibSubplots()._subplot_layout(len(groups))
            # not image, landmarks
            for k, group in enumerate(groups):
                if subplots_enabled:
                    # create subplot
                    plt.subplot(subplots[0], subplots[1], k + 1)
                    # set axes to equal spacing
                    plt.gca().axis('equal')
                    if legend_enabled:
                        # set subplot's title
                        plt.title(subplots_titles[group])
                    if not axes_visible:
                        # turn axes on/off
                        plt.axis('off')
                    if image_axes_mode:
                        # set axes mode to image
                        plt.gca().invert_yaxis()
                image.landmarks[group].lms.view(image_view=image_axes_mode,
                                                colour_array=groups_colours[group],
                                                **kwargs)
            if not subplots_enabled:
                # set axes to equal spacing
                plt.gca().axis('equal')
                if legend_enabled:
                    # display legend on side
                    plt.legend(groups, loc='best')
                if image_axes_mode:
                    # set axes mode to image
                    plt.gca().invert_yaxis()

    # set figure size
    plt.gcf().set_size_inches([x_scale, y_scale] * np.asarray(figure_size))

    # turn axis on/off
    if not axes_visible:
        plt.axis('off')

    # show plot
    plt.show()

    return figure_id


def _plot_graph(figure_id, horizontal_axis_values, vertical_axis_values,
                plot_options_list, legend_visible, grid_visible, gridlinestyle,
                x_limit, y_limit, title, x_label, y_label, x_scale, y_scale,
                figure_size, axes_fontsize, labels_fontsize):
    r"""
    Helper function that plots a graph given a set of selected options. It
    supports plotting of multiple curves.

    Parameters
    -----------
    figure_id : matplotlib.pyplot.Figure instance
        The handle of the figure to be saved.

    horizontal_axis_values : `list` of `list`
        The horizontal axis values of each curve.

    vertical_axis_values : `list` of `list`
        The horizontal axis values of each curve.

    plot_options_list : `list` of `dict`
        The plot options for each curve. A typical plot options dictionary has
        the following elements:
            {'show_line':True,
             'linewidth':2,
             'linecolor':'r',
             'linestyle':'-',
             'show_marker':True,
             'markersize':20,
             'markerfacecolor':'r',
             'markeredgecolor':'b',
             'markerstyle':'o',
             'markeredgewidth':1,
             'legend_entry':'final errors'}

    legend_visible : `boolean`
        Flag that determines whether to show the legend of the plot.

    grid_visible : `boolean`
        Flag that determines whether to show the grid of the plot.

    gridlinestyle : `str`
        The style of the grid lines.

    x_limit : `float`
        The limit of the horizontal axis.

    y_limit : `float`
        The limit of the vertical axis.

    title : `str`
        The title of the figure.

    x_label : `str`
        The label of the horizontal axis.

    y_label : `str`
        The label of the vertical axis.

    x_scale : `float`
        The scale of horizontal axis.

    y_scale : `float`
        The scale of vertical axis.

    figure_size : (`int`, `int`)
        The size of the plotted figure.

    axes_fontsize : `float`
        The fontsize of the axes' markers.

    labels_fontsize : `float`
        The fontsize of the title, x_label, y_label and legend.
    """
    import matplotlib.pyplot as plt

    # select figure
    figure_id = plt.figure(figure_id.number)

    # plot all curves with the provided plot options
    for x_vals, y_vals, options in zip(horizontal_axis_values,
                                       vertical_axis_values, plot_options_list):
        # check if line is enabled
        linestyle = options['linestyle']
        if not options['show_line']:
            linestyle = 'None'
        # check if markers are enabled
        markerstyle = options['markerstyle']
        if not options['show_marker']:
            markerstyle = 'None'
        # plot
        plt.plot(x_vals, y_vals,
                 linestyle=linestyle,
                 marker=markerstyle,
                 color=options['linecolor'],
                 linewidth=options['linewidth'],
                 markersize=options['markersize'],
                 markerfacecolor=options['markerfacecolor'],
                 markeredgecolor=options['markeredgecolor'],
                 markeredgewidth=options['markeredgewidth'],
                 label=options['legend_entry'])
        plt.hold(True)

    # turn grid on/off
    if grid_visible:
        plt.grid(grid_visible, linestyle=gridlinestyle)

    # set title, x_label, y_label
    plt.title(title, fontsize=labels_fontsize)
    plt.gca().set_xlabel(x_label, fontsize=labels_fontsize)
    plt.gca().set_ylabel(y_label, fontsize=labels_fontsize)

    # set axes fontsize
    for l in (plt.gca().get_xticklabels() + plt.gca().get_yticklabels()):
        l.set_fontsize(axes_fontsize)

    # create legend if asked
    if legend_visible:
        plt.legend(bbox_to_anchor=(1.05, 1), loc=2, borderaxespad=0.,
                   fontsize=labels_fontsize)

    # set figure size and aspect ratio
    size = [x_scale, y_scale] * np.asarray(figure_size)
    plt.gcf().set_size_inches(size)
    aspect = size[1] / size[0]
    aspect *= x_limit / y_limit
    plt.gca().set(adjustable='box', aspect=float(aspect))

    # set axes limits
    plt.xlim([0., x_limit])
    plt.ylim([0., y_limit])

    # show plot
    plt.show()

    return figure_id


def _plot_eigenvalues(figure_id, model, figure_size, x_scale, y_scale):
    r"""
    Helper function that plots a model's eigenvalues.

    Parameters
    -----------
    figure_id : matplotlib.pyplot.Figure instance
        The handle of the figure to be saved.

    model : :map:`PCAModel` or subclass
       The model to be used.

    figure_size : (`int`, `int`)
        The size of the plotted figures.

    x_scale : `float`
        The scale of x axis.

    y_scale : `float`
        The scale of y axis.
    """
    import matplotlib.pyplot as plt

    # select figure
    figure_id = plt.figure(figure_id.number)

    # plot eigenvalues ratio
    plt.subplot(211)
    plt.bar(range(len(model.eigenvalues_ratio())),
            model.eigenvalues_ratio())
    plt.ylabel('Variance Ratio')
    plt.xlabel('Component Number')
    plt.title('Variance Ratio per Eigenvector')
    plt.grid("on")

    # plot eigenvalues cumulative ratio
    plt.subplot(212)
    plt.bar(range(len(model.eigenvalues_cumulative_ratio())),
            model.eigenvalues_cumulative_ratio())
    plt.ylim((0., 1.))
    plt.ylabel('Cumulative Variance Ratio')
    plt.xlabel('Component Number')
    plt.title('Cumulative Variance Ratio')
    plt.grid("on")

    # set figure size
    #plt.gcf().tight_layout()
    plt.gcf().set_size_inches([x_scale, y_scale] * np.asarray(figure_size))

    plt.show()

    return figure_id


def _extract_groups_labels(image):
    r"""
    Function that extracts the groups and labels from an image's landmarks.

    Parameters
    ----------
    image : :map:`Image` or subclass
       The input image object.

    Returns
    -------
    group_keys : `list` of `str`
        The list of landmark groups found.

    labels_keys : `list` of `str`
        The list of lists of each landmark group's labels.
    """
    groups_keys, labels_keys = _exrtact_group_labels_landmarks(image.landmarks)
    return groups_keys, labels_keys


def _exrtact_group_labels_landmarks(landmark_manager):
    r"""
    Function that extracts the groups and labels from a landmark manager object.

    Parameters
    ----------
    landmark_manager : :map:`LandmarkManager` or subclass
       The input landmark manager object.

    Returns
    -------
    group_keys : `list` of `str`
        The list of landmark groups found.

    labels_keys : `list` of `str`
        The list of lists of each landmark group's labels.
    """
    groups_keys = landmark_manager.keys()
    if len(groups_keys) == 0:
        groups_keys = [' ']
        labels_keys = [[' ']]
    else:
        labels_keys = [landmark_manager[g].keys() for g in groups_keys]
    return groups_keys, labels_keys


def _check_n_parameters(n_params, n_levels, max_n_params):
    r"""
    Checks the maximum number of components per level either of the shape
    or the appearance model. It must be None or int or float or a list of
    those containing 1 or {n_levels} elements.
    """
    str_error = ("n_params must be None or 1 <= int <= max_n_params or "
                 "a list of those containing 1 or {} elements").format(n_levels)
    if not isinstance(n_params, list):
        n_params_list = [n_params] * n_levels
    elif len(n_params) == 1:
        n_params_list = [n_params[0]] * n_levels
    elif len(n_params) == n_levels:
        n_params_list = n_params
    else:
        raise ValueError(str_error)
    for i, comp in enumerate(n_params_list):
        if comp is None:
            n_params_list[i] = max_n_params[i]
        else:
            if isinstance(comp, int):
                if comp > max_n_params[i]:
                    n_params_list[i] = max_n_params[i]
            else:
                raise ValueError(str_error)
    return n_params_list<|MERGE_RESOLUTION|>--- conflicted
+++ resolved
@@ -1,25 +1,11 @@
-<<<<<<< HEAD
-=======
-from collections import Sized
-from .helpers import (figure_options, format_figure_options, channel_options,
-                      format_channel_options, update_channel_options,
-                      landmark_options, format_landmark_options,
-                      update_landmark_options, info_print, format_info_print,
-                      animation_options, format_animation_options,
-                      save_figure_options, format_save_figure_options)
->>>>>>> c50d0a8c
 from IPython.html.widgets import (PopupWidget, ContainerWidget, TabWidget,
                                   RadioButtonsWidget, ButtonWidget)
 from IPython.display import display, clear_output
-<<<<<<< HEAD
 import matplotlib.pylab as plt
-=======
+import numpy as np
+
 from menpo.visualize.viewmatplotlib import MatplotlibSubplots
->>>>>>> c50d0a8c
-import numpy as np
-
-from menpo.visualize.viewmatplotlib import MatplotlibSubplots
-
+from collections import Sized
 from .helpers import (channel_options, format_channel_options,
                       update_channel_options,
                       landmark_options, format_landmark_options,
@@ -136,7 +122,6 @@
         Passed through to the viewer.
     """
     from menpo.image import MaskedImage
-    import matplotlib.pyplot as plt
 
     # make sure that images is a list even with one image member
     if not isinstance(images, Sized):
@@ -398,8 +383,6 @@
     kwargs : `dict`, optional
         Passed through to the viewer.
     """
-    import matplotlib.pyplot as plt
-
     # make sure that shapes is a list even with one shape member
     if not isinstance(shapes, list):
         shapes = [shapes]
@@ -758,8 +741,6 @@
     kwargs : `dict`, optional
         Passed through to the viewer.
     """
-    import matplotlib.pyplot as plt
-
     global glyph
     if glyph is None:
         from menpo.visualize.image import glyph
@@ -974,8 +955,6 @@
     labels_fontsize : `float`
         The fontsize of the title, x_label, y_label and legend.
     """
-    import matplotlib.pyplot as plt
-
     # select figure
     figure_id = plt.figure(figure_id.number)
 
@@ -1059,8 +1038,6 @@
     y_scale : `float`
         The scale of y axis.
     """
-    import matplotlib.pyplot as plt
-
     # select figure
     figure_id = plt.figure(figure_id.number)
 
