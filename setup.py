--- conflicted
+++ resolved
@@ -2,11 +2,8 @@
 import sys
 from setuptools import setup, find_packages
 import versioneer
-<<<<<<< HEAD
 import platform
-=======
 import glob
->>>>>>> 0bd6bc8c
 
 
 on_rtd = os.environ.get('READTHEDOCS', None) == 'True'
