--- conflicted
+++ resolved
@@ -26,11 +26,8 @@
                         'numpy>=1.8.0',
                         'scipy>=0.14.0',
                         'Cython>=0.20.1',
-<<<<<<< HEAD
-=======
                         'pathlib>=1.0',
                         'wrapt>=1.9.0',
->>>>>>> 2ab80140
 
                         # Image
                         'Pillow>=2.0.0',
